package org.allenai.nlpstack.parse.poly.decisiontree

import scala.annotation.tailrec

<<<<<<< HEAD
/** Structure to represent a decision tree's justification for a certain classification outcome.
  * Contains index of the chosen node and the breadcrumb that led to it:
  * (feature index, feature value) tuple at each decision point.
  */
case class DecisionTreeJustification(breadCrumb: Seq[(Int, Int)], node: Int) extends Justification
=======
import reming.DefaultJsonProtocol._
>>>>>>> 48ace227

/** Immutable decision tree for integer-valued features and outcomes.
  *
  * Each data structure is an indexed sequence of properties. The ith element of each sequence
  * is the property of node i of the decision tree.
  *
  * @param outcomes all possible outcomes for the decision tree
  * @param child stores the children of each node (as a map from feature values to node ids)
  * @param splittingFeature stores the feature that each node splits on; can be None for leaf
  * nodes
  * @param outcomeHistograms for each node, stores a map of outcomes to their frequency of
  * appearance at that node (i.e. how many times a training vector with
  * that outcome makes it to this node during classification)
  */
case class DecisionTree(outcomes: Iterable[Int], child: IndexedSeq[Map[Int, Int]],
  splittingFeature: IndexedSeq[Option[Int]], outcomeHistograms: IndexedSeq[Map[Int, Int]])
    extends JustifyingProbabilisticClassifier {
  /*
  @transient lazy val decisionPaths: IndexedSeq[Seq[(Int, Int)]] = {
    var pathMap = Map[Int, Seq[(Int, Int)]]()
    pathMap = pathMap + (0 -> Seq[(Int, Int)]())
    for (decisionTreeNode <- topologicalOrder) {
      val currentPath = pathMap(decisionTreeNode)
      for ((featureValue, decisionTreeChild) <- child(decisionTreeNode)) {
        pathMap = pathMap + (decisionTreeChild ->
          (currentPath :+ Tuple2(splittingFeature(decisionTreeNode).get, featureValue)))
      }
    }
    Range(0, child.size) map { node => pathMap(node) }
  }


  @transient lazy val topologicalOrder: Seq[Int] = {
    val stack = mutable.Stack[Int]()
    var topoList = Seq[Int]()
    stack.push(0)
    while (stack.nonEmpty) {
      val node = stack.pop()
      topoList = node +: topoList
      for ((_, childId) <- child(node)) {
        stack.push(childId)
      }
    }
    topoList.reverse
  }
  */

  // For use in KL Divergence calculation. Calculating Root distribution upfront to avoid having
  // to calculate during every call to getNodeDivergenceScore.
  @transient val outcomeDistributionRoot = (ProbabilisticClassifier.normalizeDistribution(
    (outcomeHistograms(0) mapValues { _.toDouble }).toSeq
  )).toMap

  /** Gets a probability distribution over possible outcomes..
    *
    * @param featureVector feature vector to compute the distribution for
    * @return probability distribution of outcomes according to training data
    */
  override def outcomeDistribution(featureVector: FeatureVector): Map[Int, Float] = {
    val node = findDecisionPoint(featureVector)
    val priorCounts = outcomes.toList.map(_ -> 1).toMap // add-one smoothing
    ProbabilisticClassifier.normalizeDistribution(
<<<<<<< HEAD
      (ProbabilisticClassifier.addMaps(outcomeHistograms(node), priorCounts)
      mapValues { _.toDouble }).toSeq
=======
      (ProbabilisticClassifier.addMaps(outcomeHistograms(node), priorCounts) mapValues {
      _.toFloat
    }).toSeq
>>>>>>> 48ace227
    ).toMap
  }

  /** Get the probability distribution for the various outcomes together with the justification
    * for each.
    */
  override def outcomeDistributionWithJustification(
    featureVector: FeatureVector
  ): Map[Int, (Double, DecisionTreeJustification)] = {
    val (node, breadCrumb) =
      findDecisionPointWithBreabcrumb(featureVector, 0, Seq.empty[(Int, Int)])
    val priorCounts = outcomes.toList.map(_ -> 1).toMap // add-one smoothing
    (ProbabilisticClassifier.normalizeDistribution(
      (ProbabilisticClassifier.addMaps(outcomeHistograms(node), priorCounts)
      mapValues { _.toDouble }).toSeq
    ) map {
      case (outcome: Int, conf: Double) =>
        (outcome, (conf, new DecisionTreeJustification(breadCrumb, node)))
    }).toMap
  }

  /* Return node divergence against root node. This is calculated as: 
   * Total no. of outcomes * KL Divergence for requested node against the root node of the tree.
   */
  def getNodeDivergenceScore(node: Int): Double = {
    val outcomeDistributionThisNode = (ProbabilisticClassifier.normalizeDistribution(
      (outcomeHistograms(node) mapValues { _.toDouble }).toSeq
    )).toMap
    val klDivergence = (for {
      (k, q) <- outcomeDistributionRoot
      p <- outcomeDistributionThisNode.get(k)
      if ((q != 0) && (p != 0))
    } yield {
      p * math.log(p / q)
    }).sum
    outcomes.size * klDivergence
  }

  def outcomeHistogram(featureVector: FeatureVector): Map[Int, Int] = {
    outcomeHistograms(findDecisionPoint(featureVector))
  }

  /** All features used in the decision tree. */
  override def allFeatures: Set[Int] = splittingFeature.flatten.toSet

  /** The most probable outcome at a specified node of the decision tree. */
  private def mostProbableOutcome(nodeIndex: Int) = {
    (outcomeHistograms(nodeIndex) maxBy {
      _._2
    })._1
  }

  /** From a particular node, chooses the correct child according to the feature vector
    * and the node's splitting feature (if there is one).
    *
    * @param nodeId the id of the node
    * @param featureVector the feature vector
    * @return the node id of the correct child (if there is one)
    */
  protected def selectChild(nodeId: Int, featureVector: FeatureVector): Option[Int] = {
    splittingFeature(nodeId) flatMap { feature =>
      child(nodeId).get(featureVector.getFeature(feature))
    }
  }

  /** Enhanced version of the selectChild method above that returns not only the selected child's
    * node index but also the feature index and value in the path that led to that node.
    * and the node's splitting feature (if there is one).
    *
    * @param nodeId the id of the node
    * @param featureVector the feature vector
    * @return the node id of the correct child (if there is one), together with a tuple containing
    * the index of the feature and feature value that led to that node from the previous node.
    */
  protected def getChildWithPathInfo(
    nodeId: Int, featureVector: FeatureVector
  ): Option[(Int, (Int, Int))] = {
    for {
      feature <- splittingFeature(nodeId)
      child <- child(nodeId).get(featureVector.getFeature(feature))
    } yield {
      (child, (feature, featureVector.getFeature(feature)))
    }
  }

  /** Finds the "decision point" of the specified feature vector. This is the node for which no
    * child covers the feature vector.
    *
    * @param featureVector feature vector to classify
    * @return the decision tree node that the feature vector is classified into
    */
  @tailrec protected final def findDecisionPoint(
    featureVector: FeatureVector, nodeId: Int = 0
  ): Int = {
    selectChild(nodeId, featureVector) match {
      case None => nodeId
      case Some(child) => findDecisionPoint(featureVector, child)
    }
  }

  /** Enhanced version of findDecisionPoint that finds both the decision point and the cumulative
    * path all the way from the root that led to this point.
    *
    * @param featureVector feature vector to classify
    * @return the decision tree node that the feature vector is classified into
    */
  @tailrec protected final def findDecisionPointWithBreabcrumb(
    featureVector: FeatureVector, nodeId: Int = 0, breadCrumb: Seq[(Int, Int)]
  ): (Int, Seq[(Int, Int)]) = {
    getChildWithPathInfo(nodeId, featureVector) match {
      case None => (nodeId, breadCrumb)
      case Some((child, path)) =>
        findDecisionPointWithBreabcrumb(featureVector, child, breadCrumb :+ path)
    }
  }

  /** Prints the decision tree to stdout. */
  def print(featureNames: Vector[String], outcomeNames: Vector[String], nodeId: Int = 0,
    tabbing: String = ""): Unit = {

    splittingFeature(nodeId) match {
      case Some(feature) =>
        println(tabbing + featureNames(feature))
        child(nodeId).get(1) match {
          case Some(child) =>
            print(featureNames, outcomeNames, child, tabbing + "  ")
          case None => println(tabbing + "  +")
        }
        child(nodeId).get(0) match {
          case Some(child) =>
            print(featureNames, outcomeNames, child, tabbing + "  ")
          case None => println(tabbing + "  -")
        }
      case None =>
        println(tabbing + outcomeNames(mostProbableOutcome(nodeId)))
    }
  }
}

object DecisionTree {
  implicit val decisionTreeFormat = jsonFormat4(DecisionTree.apply)
}<|MERGE_RESOLUTION|>--- conflicted
+++ resolved
@@ -2,15 +2,13 @@
 
 import scala.annotation.tailrec
 
-<<<<<<< HEAD
+import reming.DefaultJsonProtocol._
+
 /** Structure to represent a decision tree's justification for a certain classification outcome.
   * Contains index of the chosen node and the breadcrumb that led to it:
   * (feature index, feature value) tuple at each decision point.
   */
 case class DecisionTreeJustification(breadCrumb: Seq[(Int, Int)], node: Int) extends Justification
-=======
-import reming.DefaultJsonProtocol._
->>>>>>> 48ace227
 
 /** Immutable decision tree for integer-valued features and outcomes.
   *
@@ -61,7 +59,7 @@
   // For use in KL Divergence calculation. Calculating Root distribution upfront to avoid having
   // to calculate during every call to getNodeDivergenceScore.
   @transient val outcomeDistributionRoot = (ProbabilisticClassifier.normalizeDistribution(
-    (outcomeHistograms(0) mapValues { _.toDouble }).toSeq
+    (outcomeHistograms(0) mapValues { _.toFloat }).toSeq
   )).toMap
 
   /** Gets a probability distribution over possible outcomes..
@@ -73,14 +71,9 @@
     val node = findDecisionPoint(featureVector)
     val priorCounts = outcomes.toList.map(_ -> 1).toMap // add-one smoothing
     ProbabilisticClassifier.normalizeDistribution(
-<<<<<<< HEAD
-      (ProbabilisticClassifier.addMaps(outcomeHistograms(node), priorCounts)
-      mapValues { _.toDouble }).toSeq
-=======
       (ProbabilisticClassifier.addMaps(outcomeHistograms(node), priorCounts) mapValues {
       _.toFloat
     }).toSeq
->>>>>>> 48ace227
     ).toMap
   }
 
@@ -89,15 +82,15 @@
     */
   override def outcomeDistributionWithJustification(
     featureVector: FeatureVector
-  ): Map[Int, (Double, DecisionTreeJustification)] = {
+  ): Map[Int, (Float, DecisionTreeJustification)] = {
     val (node, breadCrumb) =
       findDecisionPointWithBreabcrumb(featureVector, 0, Seq.empty[(Int, Int)])
     val priorCounts = outcomes.toList.map(_ -> 1).toMap // add-one smoothing
     (ProbabilisticClassifier.normalizeDistribution(
       (ProbabilisticClassifier.addMaps(outcomeHistograms(node), priorCounts)
-      mapValues { _.toDouble }).toSeq
+      mapValues { _.toFloat }).toSeq
     ) map {
-      case (outcome: Int, conf: Double) =>
+      case (outcome: Int, conf: Float) =>
         (outcome, (conf, new DecisionTreeJustification(breadCrumb, node)))
     }).toMap
   }
@@ -107,7 +100,7 @@
    */
   def getNodeDivergenceScore(node: Int): Double = {
     val outcomeDistributionThisNode = (ProbabilisticClassifier.normalizeDistribution(
-      (outcomeHistograms(node) mapValues { _.toDouble }).toSeq
+      (outcomeHistograms(node) mapValues { _.toFloat }).toSeq
     )).toMap
     val klDivergence = (for {
       (k, q) <- outcomeDistributionRoot
