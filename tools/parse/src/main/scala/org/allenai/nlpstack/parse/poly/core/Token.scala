package org.allenai.nlpstack.parse.poly.core

<<<<<<< HEAD
=======
import org.allenai.common.immutable.Interval
import org.allenai.nlpstack.core.{ Lemmatized, PostaggedToken, Tokenizer, Token => NLPStackToken }
import org.allenai.nlpstack.lemmatize._
import org.allenai.nlpstack.postag._
import org.allenai.nlpstack.parse.poly.fsm.MarbleBlock
import org.allenai.nlpstack.parse.poly.ml.{ FeatureVector, FeatureName, BrownClusters }
>>>>>>> 2b34513f
import spray.json.DefaultJsonProtocol._

import scala.collection.mutable.Stack

/** A Token is the basic atom of a sentence.
  *
  * @param word the surface form of the token
  */
case class Token(val word: Symbol, properties: Map[Symbol, Set[Symbol]] = Map()) {
  def getProperty(propertyName: Symbol): Set[Symbol] = {
    properties.getOrElse(propertyName, Set())
  }

  def getDeterministicProperty(propertyName: Symbol): Symbol = {
    val propertyValues: Set[Symbol] = getProperty(propertyName)
    require(propertyValues.size <= 1, ".getDeterministicProperty cannot be called on " +
      s"nondeterministic property ${propertyName}")
    propertyValues.headOption match {
      case Some(value) => value
      case _ => Token.propertyNotFound
    }
  }

  def updateProperties(moreProperties: Map[Symbol, Set[Symbol]]): Token = {
    Token(word, properties ++ moreProperties)
  }
}

object Token {
  implicit val tokenJsonFormat = jsonFormat2(Token.apply)

  def createProperties(word: String, goldCpos: Option[String] = None): Map[Symbol, Set[Symbol]] = {
    val propertyMap = Map('lcase -> Set(Symbol(word.toLowerCase)))
    goldCpos match {
      case Some(cpos) => propertyMap.updated('cpos, Set(Symbol(cpos)))
      case None => propertyMap
    }
  }

  def create(word: String, coarsePos: String): Token = {
    Token(Symbol(word), createProperties(word, Some(coarsePos)))
  }

  val propertyNotFound = 'notFound
}

/** The NexusToken is the "zeroth" token of a dependency parse. */
object NexusToken extends Token('nexus, Token.createProperties("nexus", Some("nexus")))
<<<<<<< HEAD
=======

/** A Sentence is a sequence of tokens.
  *
  * @param tokens the sequence of tokens in the sentence
  */
case class Sentence(tokens: IndexedSeq[Token]) extends MarbleBlock {

  @transient lazy val asWhitespaceSeparatedString =
    (tokens.tail map { tok => tok.word.name }).mkString(" ")

  /** The number of tokens in the sentence (including the nexus). */
  @transient val size: Int = tokens.size

  /** A set of Intervals representing offsets for a group of tokens in sentence that
    * are part of a parenthesized chunk (including the parens themselves).
    * For use in IsBracketedTransform.
    */
  @transient lazy val parenIntervals: Set[Interval] = {

    // Result seq to return
    var parenIntervals = Set.empty[Interval]
    // Stack for book-keeping parens
    val parenStack = new Stack[Int]

    // Process each token, get its index and process appropriately,
    // checking for parens.
    for ((token, ix) <- tokens.zipWithIndex) {
      token.word.name match {
        case "(" =>
          {
            parenStack.push(ix)
          }
        case ")" =>
          {
            // If a left paren was encountered before this right paren, pop
            // out the latest encountered left paren and form an Interval
            // from it to the current right paren. If no left paren was encountered
            // before this right paren, this is possibly a case of multiple sentences
            // within parentheses. Form an Interval from the beginning of the sentence
            // to the right paren.
            if (parenStack.length > 0) {
              val startIx = parenStack.pop
              parenIntervals = parenIntervals + Interval.closed(startIx, ix)
            } else {
              parenIntervals = parenIntervals + Interval.closed(0, ix)
            }
          }
        case _ =>
      }
    }
    // If a matching close paren was not found, this is possibly a case of
    // multiple sentences occurring in parentheses. Create an Interval
    // from the first-encountered open paren among the pending open parens
    // (bottom of stack) to the end of the sentence.
    var unmatchedParenIx = -1
    while (parenStack.length > 0) {
      unmatchedParenIx = parenStack.pop
    }
    if (unmatchedParenIx > -1) {
      parenIntervals = parenIntervals + Interval.closed(unmatchedParenIx, tokens.size - 1)
    }

    parenIntervals
  }

  @transient lazy val taggedWithFactorie: Sentence = {
    val words: IndexedSeq[String] = tokens.tail map { tok => tok.word.name }
    val nlpStackTokens: IndexedSeq[NLPStackToken] =
      Tokenizer.computeOffsets(words, words.mkString).toIndexedSeq
    val taggedTokens: IndexedSeq[PostaggedToken] =
      defaultPostagger.postagTokenized(nlpStackTokens).toIndexedSeq
    val lemmatizedTaggedTokens: IndexedSeq[Lemmatized[PostaggedToken]] =
      taggedTokens map {
        x => Lemmatized[PostaggedToken](x, MorphaStemmer.lemmatize(x.string, x.postag))
      }
    Sentence(NexusToken +: (lemmatizedTaggedTokens.zip(tokens.tail) map {
      case (tagged, untagged) =>
        untagged.updateProperties(Map(
          'factoriePos -> Set(Symbol(tagged.token.postag)),
          'factorieCpos -> Set(Symbol(WordClusters.ptbToUniversalPosTag.getOrElse(
            tagged.token.postag, "X"
          ))),
          'factorieLemma -> Set(Symbol(tagged.lemma))
        ))
    }))
  }

  @transient def taggedWithLexicalProperties: Sentence = {
    Sentence(tokens map { tok =>
      val tokStr = tok.word.name
      val firstLetterCapital = tokStr.headOption match {
        case Some(x) if Character.isUpperCase(x) => Set('firstCap)
        case _ => Set[Symbol]()
      }
      val existsCapital = tokStr match {
        case tokStr: String if tokStr exists { Character.isUpperCase(_) } => Set('existsCap)
        case _ => Set[Symbol]()
      }
      val allCaps = tokStr match {
        case tokStr: String if tokStr forall { Character.isUpperCase(_) } => Set('allCaps)
        case _ => Set[Symbol]()
      }
      val existsNumber = tokStr match {
        case tokStr: String if tokStr exists { Character.isDigit(_) } => Set('existsNum)
        case _ => Set[Symbol]()
      }
      tok.updateProperties(Map(
        'lcase -> Set(Symbol(tokStr.toLowerCase)),
        'lexical -> (firstLetterCapital ++ existsCapital ++ allCaps ++ existsNumber)
      ))
    })
  }

  @transient def taggedWithBrownClusters(clusters: Seq[BrownClusters]): Sentence = {
    Sentence(for {
      tok <- tokens
    } yield tok.updateProperties((for {
      (cluster, clusterId) <- clusters.zipWithIndex
    } yield {
      Symbol(s"brown${clusterId}") ->
        Set(cluster.getMostSpecificCluster(Symbol(tok.word.name.toLowerCase)))
    }).toMap))
  }

  @transient def taggedWithVerbnetClasses(verbnetClasses: Map[Symbol, Set[Symbol]]): Sentence = {
    val result = Sentence(for {
      tok <- tokens
    } yield {
      val tokLemmaLC = tok.getDeterministicProperty('factorieLemma).name.toLowerCase
      val tokVerbnetClasses = if (verbnetClasses.contains(Symbol(tokLemmaLC))) {
        verbnetClasses(Symbol(tokLemmaLC))
      } else {
        Set.empty[Symbol]
      }
      tok.updateProperties(Map('verbnetClasses -> tokVerbnetClasses))
    })
    println(result)
    result
  }
}

object Sentence {
  implicit val sentenceJsonFormat = jsonFormat1(Sentence.apply)
}

case class AnnotatedSentence(sentence: Sentence, annotation: IndexedSeq[FeatureVector])

object AnnotatedSentence {
  implicit val annotatedSentenceJsonFormat = jsonFormat2(AnnotatedSentence.apply)
}

/** A data source for Sentence object. */
trait SentenceSource {
  def sentenceIterator: Iterator[Sentence]
}
>>>>>>> 2b34513f
<|MERGE_RESOLUTION|>--- conflicted
+++ resolved
@@ -1,17 +1,6 @@
 package org.allenai.nlpstack.parse.poly.core
 
-<<<<<<< HEAD
-=======
-import org.allenai.common.immutable.Interval
-import org.allenai.nlpstack.core.{ Lemmatized, PostaggedToken, Tokenizer, Token => NLPStackToken }
-import org.allenai.nlpstack.lemmatize._
-import org.allenai.nlpstack.postag._
-import org.allenai.nlpstack.parse.poly.fsm.MarbleBlock
-import org.allenai.nlpstack.parse.poly.ml.{ FeatureVector, FeatureName, BrownClusters }
->>>>>>> 2b34513f
 import spray.json.DefaultJsonProtocol._
-
-import scala.collection.mutable.Stack
 
 /** A Token is the basic atom of a sentence.
   *
@@ -56,162 +45,4 @@
 }
 
 /** The NexusToken is the "zeroth" token of a dependency parse. */
-object NexusToken extends Token('nexus, Token.createProperties("nexus", Some("nexus")))
-<<<<<<< HEAD
-=======
-
-/** A Sentence is a sequence of tokens.
-  *
-  * @param tokens the sequence of tokens in the sentence
-  */
-case class Sentence(tokens: IndexedSeq[Token]) extends MarbleBlock {
-
-  @transient lazy val asWhitespaceSeparatedString =
-    (tokens.tail map { tok => tok.word.name }).mkString(" ")
-
-  /** The number of tokens in the sentence (including the nexus). */
-  @transient val size: Int = tokens.size
-
-  /** A set of Intervals representing offsets for a group of tokens in sentence that
-    * are part of a parenthesized chunk (including the parens themselves).
-    * For use in IsBracketedTransform.
-    */
-  @transient lazy val parenIntervals: Set[Interval] = {
-
-    // Result seq to return
-    var parenIntervals = Set.empty[Interval]
-    // Stack for book-keeping parens
-    val parenStack = new Stack[Int]
-
-    // Process each token, get its index and process appropriately,
-    // checking for parens.
-    for ((token, ix) <- tokens.zipWithIndex) {
-      token.word.name match {
-        case "(" =>
-          {
-            parenStack.push(ix)
-          }
-        case ")" =>
-          {
-            // If a left paren was encountered before this right paren, pop
-            // out the latest encountered left paren and form an Interval
-            // from it to the current right paren. If no left paren was encountered
-            // before this right paren, this is possibly a case of multiple sentences
-            // within parentheses. Form an Interval from the beginning of the sentence
-            // to the right paren.
-            if (parenStack.length > 0) {
-              val startIx = parenStack.pop
-              parenIntervals = parenIntervals + Interval.closed(startIx, ix)
-            } else {
-              parenIntervals = parenIntervals + Interval.closed(0, ix)
-            }
-          }
-        case _ =>
-      }
-    }
-    // If a matching close paren was not found, this is possibly a case of
-    // multiple sentences occurring in parentheses. Create an Interval
-    // from the first-encountered open paren among the pending open parens
-    // (bottom of stack) to the end of the sentence.
-    var unmatchedParenIx = -1
-    while (parenStack.length > 0) {
-      unmatchedParenIx = parenStack.pop
-    }
-    if (unmatchedParenIx > -1) {
-      parenIntervals = parenIntervals + Interval.closed(unmatchedParenIx, tokens.size - 1)
-    }
-
-    parenIntervals
-  }
-
-  @transient lazy val taggedWithFactorie: Sentence = {
-    val words: IndexedSeq[String] = tokens.tail map { tok => tok.word.name }
-    val nlpStackTokens: IndexedSeq[NLPStackToken] =
-      Tokenizer.computeOffsets(words, words.mkString).toIndexedSeq
-    val taggedTokens: IndexedSeq[PostaggedToken] =
-      defaultPostagger.postagTokenized(nlpStackTokens).toIndexedSeq
-    val lemmatizedTaggedTokens: IndexedSeq[Lemmatized[PostaggedToken]] =
-      taggedTokens map {
-        x => Lemmatized[PostaggedToken](x, MorphaStemmer.lemmatize(x.string, x.postag))
-      }
-    Sentence(NexusToken +: (lemmatizedTaggedTokens.zip(tokens.tail) map {
-      case (tagged, untagged) =>
-        untagged.updateProperties(Map(
-          'factoriePos -> Set(Symbol(tagged.token.postag)),
-          'factorieCpos -> Set(Symbol(WordClusters.ptbToUniversalPosTag.getOrElse(
-            tagged.token.postag, "X"
-          ))),
-          'factorieLemma -> Set(Symbol(tagged.lemma))
-        ))
-    }))
-  }
-
-  @transient def taggedWithLexicalProperties: Sentence = {
-    Sentence(tokens map { tok =>
-      val tokStr = tok.word.name
-      val firstLetterCapital = tokStr.headOption match {
-        case Some(x) if Character.isUpperCase(x) => Set('firstCap)
-        case _ => Set[Symbol]()
-      }
-      val existsCapital = tokStr match {
-        case tokStr: String if tokStr exists { Character.isUpperCase(_) } => Set('existsCap)
-        case _ => Set[Symbol]()
-      }
-      val allCaps = tokStr match {
-        case tokStr: String if tokStr forall { Character.isUpperCase(_) } => Set('allCaps)
-        case _ => Set[Symbol]()
-      }
-      val existsNumber = tokStr match {
-        case tokStr: String if tokStr exists { Character.isDigit(_) } => Set('existsNum)
-        case _ => Set[Symbol]()
-      }
-      tok.updateProperties(Map(
-        'lcase -> Set(Symbol(tokStr.toLowerCase)),
-        'lexical -> (firstLetterCapital ++ existsCapital ++ allCaps ++ existsNumber)
-      ))
-    })
-  }
-
-  @transient def taggedWithBrownClusters(clusters: Seq[BrownClusters]): Sentence = {
-    Sentence(for {
-      tok <- tokens
-    } yield tok.updateProperties((for {
-      (cluster, clusterId) <- clusters.zipWithIndex
-    } yield {
-      Symbol(s"brown${clusterId}") ->
-        Set(cluster.getMostSpecificCluster(Symbol(tok.word.name.toLowerCase)))
-    }).toMap))
-  }
-
-  @transient def taggedWithVerbnetClasses(verbnetClasses: Map[Symbol, Set[Symbol]]): Sentence = {
-    val result = Sentence(for {
-      tok <- tokens
-    } yield {
-      val tokLemmaLC = tok.getDeterministicProperty('factorieLemma).name.toLowerCase
-      val tokVerbnetClasses = if (verbnetClasses.contains(Symbol(tokLemmaLC))) {
-        verbnetClasses(Symbol(tokLemmaLC))
-      } else {
-        Set.empty[Symbol]
-      }
-      tok.updateProperties(Map('verbnetClasses -> tokVerbnetClasses))
-    })
-    println(result)
-    result
-  }
-}
-
-object Sentence {
-  implicit val sentenceJsonFormat = jsonFormat1(Sentence.apply)
-}
-
-case class AnnotatedSentence(sentence: Sentence, annotation: IndexedSeq[FeatureVector])
-
-object AnnotatedSentence {
-  implicit val annotatedSentenceJsonFormat = jsonFormat2(AnnotatedSentence.apply)
-}
-
-/** A data source for Sentence object. */
-trait SentenceSource {
-  def sentenceIterator: Iterator[Sentence]
-}
->>>>>>> 2b34513f
+object NexusToken extends Token('nexus, Token.createProperties("nexus", Some("nexus")))