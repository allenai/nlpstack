--- conflicted
+++ resolved
@@ -1,10 +1,6 @@
 package org.allenai.nlpstack.parse.poly.core
 
-<<<<<<< HEAD
-import org.allenai.nlpstack.core.{ Token => NLPStackToken, Lemmatized, PostaggedToken, Postagger, Tokenizer }
-import org.allenai.nlpstack.parse.poly.ml.{ BrownClusters, GoogleNGram, GoogleUnigram, NgramInfo, Verbnet }
-import org.allenai.nlpstack.parse.poly.postagging.{ SimplePostagger, NLPStackPostagger }
-=======
+import org.allenai.nlpstack.parse.poly.postagging.SimplePostagger
 import org.allenai.nlpstack.core.{
   Token => NLPStackToken,
   Lemmatized,
@@ -20,7 +16,6 @@
   NgramInfo,
   Verbnet
 }
->>>>>>> 402959b1
 import org.allenai.nlpstack.postag._
 import org.allenai.nlpstack.lemmatize._
 
@@ -210,6 +205,37 @@
 
 /** Frequency Distribution of dependency labels for tokens based on Google Ngram's Nodes (unigrams).
   */
+/*
+case class GoogleUnigramDepLabelTagger(googleNgram: DatastoreGoogleNGram) extends SentenceTransform {
+
+  @transient private val stanfordTagger = new StanfordPostagger()
+
+  override def transform(sentence: Sentence): Sentence = {
+    val taggedTokens = SentenceTransform.getPostaggedTokens(sentence, defaultPostagger)
+    Sentence(NexusToken +: (taggedTokens.zip(sentence.tokens.tail) map {
+      case (tagged, untagged) =>
+        val depLabelFreqMap = GoogleUnigram.getDepLabelNormalizedDistribution(
+          tagged, googleNgram.ngramMap, googleNgram.frequencyCutoff
+        )
+        // Create feature for each dependency label based on the normalized frequency
+        // bucket it lies in.
+        val frequencyFeatureMap: Map[Symbol, Set[Symbol]] = (for {
+          depLabel <- depLabelFreqMap.keySet
+        } yield {
+          val normalizedFrequency = depLabelFreqMap(depLabel)
+          val symbolSetWithCurrentDepLabel = Set(Symbol(depLabel))
+          val freqBucket =
+            "depLabel" + GoogleUnigram.getFrequencyBucketForFeature(normalizedFrequency)
+          (Symbol(freqBucket), symbolSetWithCurrentDepLabel)
+        }).groupBy(_._1).mapValues(_.flatMap(v => v._2))
+        untagged.updateProperties(frequencyFeatureMap)
+    }))
+  }
+}
+*/
+/** Frequency Distribution of dependency labels for tokens based on Google Ngram's Nodes (unigrams).
+  */
+
 case class GoogleUnigramDepLabelTagger(googleNgram: DatastoreGoogleNGram) extends SentenceTransform {
 
   override def transform(sentence: Sentence): Sentence = {
@@ -268,7 +294,6 @@
         val frequencyFeatureMap: Map[Symbol, Set[Symbol]] = (for {
           cposLabel <- posFreqMap.keySet
         } yield {
-<<<<<<< HEAD
           val normalizedFrequency = posFreqMap(cposLabel)
           val symbolSetWithCurrentDepLabel = Set(Symbol(cposLabel))
 
@@ -299,16 +324,6 @@
     }))
   }
 
-=======
-          val normalizedFrequency = depLabelFreqMap(depLabel)
-          val symbolSetWithCurrentDepLabel = Set(Symbol(depLabel))
-          val freqBucket =
-            "depLabel" + GoogleUnigram.getFrequencyBucketForFeature(normalizedFrequency)
-          (Symbol(freqBucket), symbolSetWithCurrentDepLabel)
-        }).groupBy(_._1).mapValues(_.flatMap(v => v._2))
-        untagged.updateProperties(frequencyFeatureMap)
-    }))
-  }
 }
 
 /** Frequency Distribution of POS tags for words based on Google Ngram's Nodes (unigrams).
@@ -335,5 +350,4 @@
         tok.updateProperties(frequencyFeatureMap)
     }))
   }
->>>>>>> 402959b1
 }