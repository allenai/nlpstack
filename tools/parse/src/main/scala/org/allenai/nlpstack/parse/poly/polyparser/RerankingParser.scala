--- conflicted
+++ resolved
@@ -72,10 +72,6 @@
     val candidate: Option[Sculpture] = mappedNbestList flatMap { nbList => reranker(nbList) }
     candidate match {
       case Some(parse: PolytreeParse) =>
-<<<<<<< HEAD
-=======
-
->>>>>>> f0c1ee00
         val mappedParse = parse.copy(sentence = Sentence(
           FactorieSentenceTagger.transform(parse.sentence).tokens map { tok =>
             tok.updateProperties(Map('cpos -> Set(tok.getDeterministicProperty('autoCpos))))
