package org.allenai.nlpstack.parse.poly.polyparser

import java.io.{ File, PrintWriter }
import org.allenai.nlpstack.parse.poly.core._
import org.allenai.nlpstack.parse.poly.fsm.{ Sculpture, MarbleBlock }

import scala.annotation.tailrec
import scala.io.Source
import spray.json.DefaultJsonProtocol._
import org.allenai.nlpstack.core.PostaggedToken
import org.allenai.nlpstack.core.{ Token => NLPStackToken }
import org.allenai.nlpstack.core.Tokenizer
import org.allenai.nlpstack.postag.defaultPostagger

/** A PolytreeParse is a polytree-structured dependency parse. A polytree is a directed graph
  * whose undirected structure is a tree. The nodes of this graph will correspond to an indexed
  * sequence of tokens (think the words from a sentence), whose zeroth element is a reserved
  * 'nexus' token which does not correspond to a word in the original sentence. The nexus must be
  * one of the roots of the directed graph (i.e. it cannot be the child of any node).
  *
  * Since the undirected structure is a tree, every node (other than the nexus) has a unique
  * neighbor which is one step closer to the nexus than itself (this may be the nexus itself).
  * This neighbor is referred to as the node's 'breadcrumb'.
  *
  * It has four major fields:
  * - `tokens` is a vector of Token objects (in the order that they appear in the associated
  * sentence). The zeroth element is assumed to be the nexus.
  * - `breadcrumb` tells you the unique neighbor that is closer to the nexus in the
  * undirected tree (this can be the nexus itself); for instance, if breadcrumb(5) = 3,
  * then token 3 is one step closer to the nexus from token 5. The breadcrumb of the nexus
  * should be -1.
  * - `children` tells you the set of children of a node in the polytree; for instance, if
  * children(5) = Set(3,6,7), then token 5 has three children: tokens 3, 6, and 7
  * - `arclabels` tells you the labeled neighbors of a node in the undirected tree; for instance,
  * if arclabels(5) = Set((4, 'det), (7, 'amod)), then token 5 has two neighbors, reached with
  * arcs labeled 'det and 'amod (the labels are scala Symbol objects)
  *
  * @param sentence the parsed sentence (the zeroth token of which should be the nexus)
  * @param breadcrumb the breadcrumb of each token (see above definition)
  * @param children the set of children of each token in the polytree
  * @param arclabels the set of labeled neighbors of each token in the undirected tree
  */
case class PolytreeParse(
    val sentence: Sentence,
    val breadcrumb: Vector[Int],
    val children: Vector[Set[Int]],
    val arclabels: Vector[Set[(Int, Symbol)]]
) extends MarbleBlock with Sculpture {
  require(breadcrumb(0) == -1)
  require(sentence.size == breadcrumb.size)
  require(sentence.size == children.size)
  require(sentence.size == arclabels.size)

  @transient
  val tokens: Seq[Token] = sentence.tokens

  /** Return the set of gretels for a particular token.
    *
    * Definition: if x is the breadcrumb of y, then y is a gretel of x.
    *
    * @param token the token (index) for which we want to identify the gretels
    * @return the gretels of the specified token
    */
  def getGretels(token: Int): Set[Int] = {
    gretels.getOrElse(token, Vector[Int]()).toSet
  }

  /** If x is the breadcrumb of y, then y is a gretel of x. */
  @transient lazy val gretels: Map[Int, Vector[Int]] = breadcrumb.zipWithIndex groupBy
    { _._1 } mapValues { x => x map { _._2 } }

  def getParents(): Map[Int, Seq[Int]] = {
    (for {
      (x, y) <- children.zipWithIndex
      z <- x
    } yield (z, y)) groupBy (_._1) mapValues { x => (x map { _._2 }).toSeq.sorted }
  }

  /** Maps a set of token indices (the set should contain exactly two elements) to the label
    * of the arc that connects them (regardless of directionality).
    */
  @transient
  val arcLabelByEndNodes: Map[Set[Int], Symbol] = {
    (for {
      (labeledNeighbors, node1) <- arclabels.zipWithIndex
      (node2, label) <- labeledNeighbors
    } yield (Set(node1, node2) -> label)).toMap
  }

  /** Maps each token index to the arclabel between itself and its breadcrumb. */
  @transient
  lazy val breadcrumbArcLabel: Vector[Symbol] = {
    'NEXUS +: (breadcrumb.zipWithIndex.tail map {
      case (crumb, index) =>
        arcLabelByEndNodes(Set(crumb, index))
    })
  }

  @transient lazy val families: Seq[Seq[Int]] = {
    Range(0, tokens.size) map { tokIndex =>
      tokIndex +: children(tokIndex).toSeq.sorted
    }
  }

  @transient
  lazy val siblings: Vector[Set[Int]] = {
    breadcrumb.zipWithIndex map {
      case (node, nodeIndex) =>
        gretels(node).toSet - nodeIndex
    }
  }

  /** Returns whether the two argument token indices have a connecting arc (regardless of
    * directionality) in the polytree.
    *
    * @param tokenIndex1 the first token index
    * @param tokenIndex2 the second token index
    * @return true iff the argument token indices have a connecting arc in the polytree
    */
  def areNeighbors(tokenIndex1: Int, tokenIndex2: Int): Boolean = {
    // because the underlying structure is a tree (and thus there is a single path between any
    // two nodes, including the nexus), two nodes are connected iff one of them is the
    // other's breadcrumb
    (breadcrumb(tokenIndex1) == tokenIndex2) || (breadcrumb(tokenIndex2) == tokenIndex1)
  }

  /** Returns the sequence of breadcrumbs en route to the nexus from the argument node. This
    * sequence is in order of proximity to the nexus (i.e. the node's breadcrumb is the
    * final element of the list, and the nexus is the first element of the list).
    *
    * @param tokenIndex the node of interest
    * @param soFar recursively constructed return value (for use by tail recursion)
    * @return the sequence of breadcrumbs en route from the nexus to the argument node
    */
  @tailrec
  private def getPath(tokenIndex: Int, soFar: Seq[Int] = Seq()): Seq[Int] = {
    breadcrumb(tokenIndex) match {
      case -1 => soFar
      case crumb => getPath(crumb, crumb +: soFar)
    }
  }

  /** The nth element of this vector is the "path" of the nth node (see getPath()). */
  @transient
  lazy val paths: Vector[Seq[Int]] = {
    Range(0, breadcrumb.size).toVector map (getPath(_))
  }

  @transient
  lazy val depthFirstPreorder: Iterable[Int] = depthFirstPreorderHelper(0)

  private def depthFirstPreorderHelper(root: Int): Iterable[Int] = {
    val gretelOrders = gretels.getOrElse(root, Vector()) map { gretelIndex =>
      depthFirstPreorderHelper(gretelIndex)
    }
    root +: gretelOrders.flatten
  }

  @transient
  lazy val asConllX: String = {
    val lines: Vector[String] = breadcrumb.zipWithIndex.tail map {
      case indexedCrumb => {
        val crumb: Int = indexedCrumb._1
        val index: Int = indexedCrumb._2
        List(index, tokens(index).word.name, "_",
          tokens(index).getDeterministicProperty('cpos) match {
            case Token.propertyNotFound => "_"
            case x => x
          },
          tokens(index).getDeterministicProperty('pos) match {
            case Token.propertyNotFound => "_"
            case x => x
          },
          "_", crumb,
          arcLabelByEndNodes(Set(crumb, index)).name,
          "_", "_").mkString("\t")
      }
    }
    lines.mkString("\n")
  }

  /** Converts the dependency parse into a constituency parse (i.e. a tree for which the leaves,
    * rather than the entire node set, are labeled with the words of a sentence).
    *
    * It does so by making each node sprout a child. This child is labeled with its parent's
    * word. Then its parent is relabeled with the label of the arc leading to its breadcrumb.
    */
  @transient lazy val asConstituencyParse: PositionTree = {
    val allNodes: IndexedSeq[DirectedGraphNode] = {
      val internalNodes: Seq[DirectedGraphNode] = Range(1, breadcrumb.size) map { index =>
        DirectedGraphNode(Map(
          ConstituencyParse.constituencyLabelName -> breadcrumbArcLabel(index).name
        ))
      }
      val leafNodes: Seq[DirectedGraphNode] = Range(1, breadcrumb.size) map { index =>
        DirectedGraphNode(Map(
          ConstituencyParse.wordLabelName -> sentence.tokens(index).word.name,
          ConstituencyParse.constituencyLabelName -> ConstituencyParse.headLabel
        ))
      }
      val nexusNode: DirectedGraphNode =
        DirectedGraphNode(Map(ConstituencyParse.constituencyLabelName ->
          ConstituencyParse.nexusLabel))
      nexusNode +:
        ((internalNodes zip leafNodes) flatMap { case (x, y) => List(x, y) }).toIndexedSeq
    }
    val allEdges: IndexedSeq[Seq[DirectedGraphEdge]] = {
      val internalEdges: Seq[DirectedGraphEdge] = Range(1, breadcrumb.size) map { index =>
        DirectedGraphEdge(
          math.max(0, (2 * breadcrumb(index)) - 1),
          (2 * index) - 1, Map()
        )
      }
      val leafEdges: Seq[DirectedGraphEdge] = Range(1, breadcrumb.size) map { index =>
        DirectedGraphEdge(
          (2 * index) - 1,
          2 * index, Map()
        )
      }
      val edgeMap = (internalEdges ++ leafEdges) groupBy { edge => edge.from }
      Range(0, allNodes.size) map { nodeIndex =>
        (edgeMap.getOrElse(nodeIndex, Seq()) sortBy { edge => edge.to })
      }
    }
    val digraph = DirectedGraph(allNodes, allEdges)
    val rootNode = digraph.getOutgoingEdges(0).head.to
    digraph.toPositionTree(rootNode)
  }

  @transient
  lazy val relativeCposMap: Map[Int, ((Boolean, Symbol), Int)] = {
    relativeCposMapHelper(depthFirstPreorder, Map())
  }

  @tailrec
  private def relativeCposMapHelper(
    nodesToProcess: Iterable[Int],
    result: Map[Int, ((Boolean, Symbol), Int)]
  ): Map[Int, ((Boolean, Symbol), Int)] = {

    nodesToProcess.headOption match {
      case None => result
      case Some(nodeIndex) =>
        val myGretels: Vector[Int] = gretels.getOrElse(nodeIndex, Vector[Int]())
        val myGretelLabels = myGretels map { gretel =>
          (gretel < nodeIndex, tokens(gretel).getDeterministicProperty('cpos))
        }
        val myGretelLabelFreq = myGretelLabels.zipWithIndex map {
          case (gretelLabel, index) =>
            myGretelLabels.take(index).count(_ == gretelLabel)
        }
        relativeCposMapHelper(
          nodesToProcess.tail,
          result ++ (myGretels zip (myGretelLabels zip myGretelLabelFreq)).toMap
        )
    }
  }

  override def toString(): String = {
    (families map { family =>
      (family map {
        familyMember =>
          s"${sentence.tokens(familyMember).word.name}[$familyMember]"
      }).mkString(":")
    }).mkString(" ")
  }

}
object PolytreeParse {

  def fromFile(filename: String, fileFormat: PolytreeParseFileFormat): Iterator[PolytreeParse] = {
    fileFormat match {
      case conllx: ConllX => fromConllX(filename, conllx.useGoldPOSTags, conllx.makePoly)
      case x => throw new ClassCastException(
        s"File format $x is not supported by PolytreeParse.fromFile"
      )
    }
  }

  /** Creates an Iterator over PolytreeParse objects from a CoNLL-X format file, which is a tab-
    * separated format with one line per sentence word, and 10 fields per line, like this:
    *
    * 1 The _ DET DT _ 2 DET _ _
    * 2 cat _ NOUN NN _ 3 NSUBJ _ _
    * 3 sat _ VERB VBD _ 0 ROOT _ _
    * 4 by _ PREP IN _ 3 PREP _ _
    * 5 me _ NOUN PRN _ 4 POBJ _ _
    * 6 . _ PUNC . _ 3 . _ _
    *
    * The ten fields are (sentence position, word, lemma, coarse POS tag, fine POS tag, IGNORED,
    * breadcrumb position, arc label, IGNORED, IGNORED). If a field is not specified, then a
    * single underscore is inserted.
    *
    * Different parse trees within the same file are separated by a single blank line.
    *
    * @param filename the CoNLL-X file containing the dependency parses
    * @param useGoldPosTags if true, then use the (fine) POS tags contained in the file (otherwise,
    * use an automatic tagger)
    * @return an Iterator over dependency parses contained in the argument file
    */
  def fromConllX(filename: String, useGoldPosTags: Boolean,
    makePoly: Boolean): Iterator[PolytreeParse] = {

    val rawIter =
      fromConllHelper(Source.fromFile(filename).getLines, useGoldPosTags = useGoldPosTags).iterator
    if (makePoly) {
      rawIter map { x => PolytreeParse.arcInverterStanford(x) }
    } else {
      rawIter
    }
  }

  /** Iterates over parses and writes each parse to the specified file (in Conll-X format).
    *
    * @param outputFilename where to direct the parses
    * @param parses the parse objects to iterate over
    */
  def writeParsesAsConllX(
    outputFilename: String,
    parses: Iterator[Option[PolytreeParse]]
  ): Unit = {

    val writer = new PrintWriter(new File(outputFilename))
    try {
      parses foreach { optParse =>
        optParse match {
          case Some(parse) => writer.println(parse.asConllX + "\n")
          case None => writer.println("FAIL\n")
        }
      }
    } finally {
      writer.close()
    }
  }

  private def fromConllHelper(
    fileLines: Iterator[String],
    useGoldPosTags: Boolean
  ): Stream[PolytreeParse] = {

    val (nextParseLines, rest) = fileLines.span(_.nonEmpty)
    constructFromConllString(nextParseLines, useGoldPosTags) #:: (if (rest.hasNext) {
      rest.next()
      if (rest.hasNext) {
        // check for more in case last line in file is newline
        fromConllHelper(rest, useGoldPosTags)
      } else {
        Stream.empty
      }
    } else {
      Stream.empty
    })
  }

  private def constructFromConllString(
    conllLines: Iterator[String],
    useGoldPosTags: Boolean
  ): PolytreeParse = {

    val rows: List[Array[String]] = (for {
      line <- conllLines
    } yield line.split("\t")).toList

    // For the following, note that each row has 10 elements. The relevant elements are:
    // - row(0) is the word position (in the sentence)
    // - row(1) is the word
    // - row(4) is the fine POS tag
    // - row(6) is the breadcrumb
    // - row(7) is the arc label (for the unique arc between the word and its breadcrumb)
    val iFinePos = 4
    val sentence: Sentence = {
      Sentence(if (useGoldPosTags) {
        (NexusToken +: (rows map { row =>
          Token(Symbol(row(1)), Token.createProperties1(
            row(1),
            WordClusters.ptbToUniversalPosTag.get(row(iFinePos))
          ))
        })).toVector
      } else {
        val words: Seq[String] = (rows map { row => row(1) }).toSeq
        val nlpStackTokens: Seq[NLPStackToken] = Tokenizer.computeOffsets(words, words.mkString)
        val taggedTokens: Seq[PostaggedToken] = defaultPostagger.postagTokenized(nlpStackTokens)
        (NexusToken +: (taggedTokens map { x =>
          Token(Symbol(x.string), Token.createProperties1(x.string))
        })).toVector
      })
    }
    val taggedSentence = sentence.taggedWithFactorie
    val breadcrumbPos: Int = 6
    val arcLabelPos: Int = 7
    val breadcrumb: Vector[Int] = (-1 +: rows.map(row => row(breadcrumbPos).toInt)).toVector
    val childMap: Map[Int, Set[Int]] = ((breadcrumb.zipWithIndex.tail groupBy { _._1 })
      map { case (key, value) => (key, (value map { _._2 }).toSet) })
    val children: Vector[Set[Int]] = ((0 to (taggedSentence.tokens.size - 1)) map { x =>
      childMap.getOrElse(x, Set())
    }).toVector
    val neighbors: Vector[Set[Int]] = ((0 to (taggedSentence.tokens.size - 1)) map { i =>
      childMap.getOrElse(i, Set()) + breadcrumb(i)
    }).toVector
<<<<<<< HEAD
    val arcLabelByTokenPair: Map[Set[Int], Symbol] = rows.map(row => (Set(
      row(0).toInt,
      row(breadcrumbPos).toInt
    ), Symbol(row(arcLabelPos).toUpperCase))).toMap
=======
>>>>>>> a6bac7c2
    //val arcLabelByTokenPair: Map[Set[Int], Symbol] = rows.map(row => (Set(
    //  row(0).toInt,
    //  row(breadcrumbPos).toInt
    //), Symbol("NONE"))).toMap
<<<<<<< HEAD
=======
    val arcLabelByTokenPair: Map[Set[Int], Symbol] = rows.map(row => (Set(
      row(0).toInt,
      row(breadcrumbPos).toInt
    ), Symbol(row(arcLabelPos).toUpperCase))).toMap
>>>>>>> a6bac7c2
    val arcLabels: Vector[Set[(Int, Symbol)]] = for {
      (neighborSet, i) <- neighbors.zipWithIndex
    } yield for {
      neighbor <- neighborSet
      if neighbor >= 0
    } yield (neighbor, arcLabelByTokenPair(Set(i, neighbor)))
    PolytreeParse(taggedSentence, breadcrumb, children, arcLabels)
  }

  /** Returns an iterator that iterates over all of the words (as strings) that exist in
    * the argument parses, in order.
    *
    * Note that if a particular word appears multiple times in the parses, it will also appear
    * an equivalent number of times in the returned iterator.
    *
    * @param parses the parses we want to extract words from
    * @return an iterator over all words that appear in the argument parses (in order)
    */
  def extractWordsFromParses(parses: Iterator[PolytreeParse]): Iterator[String] = {
    for {
      parse: PolytreeParse <- parses
      token: Token <- parse.tokens
    } yield token.word.name
  }

  val arcInverterGoogleUniversal = new ArcInverter(Set('adp, 'adpmod, 'advmod, 'amod,
    'appos, 'aux, 'auxpass,
    'ccomp, 'compmod, 'dep, 'det, 'infmod, 'neg, 'nmod, 'num, 'p, 'parataxis, 'partmod,
    'poss, 'prt, 'rcmod, 'rel))

  val arcInverterStanford = new ArcInverter(Set('ADVMOD, 'AMOD, 'APPOS,
    'AUX, 'AUXPASS, 'DET, 'DISCOURSE, 'MARK, 'NEG,
    'NPADVMOD, 'NN, 'NUM, 'POSS, 'POSSESSIVE, 'PREDET,
    'PREP, 'PRT, 'PUNCT, 'QUANTMOD, 'RCMOD, 'TMOD, 'VMOD))

  implicit val jsFormat = jsonFormat4(PolytreeParse.apply)
}<|MERGE_RESOLUTION|>--- conflicted
+++ resolved
@@ -397,24 +397,14 @@
     val neighbors: Vector[Set[Int]] = ((0 to (taggedSentence.tokens.size - 1)) map { i =>
       childMap.getOrElse(i, Set()) + breadcrumb(i)
     }).toVector
-<<<<<<< HEAD
     val arcLabelByTokenPair: Map[Set[Int], Symbol] = rows.map(row => (Set(
       row(0).toInt,
       row(breadcrumbPos).toInt
-    ), Symbol(row(arcLabelPos).toUpperCase))).toMap
-=======
->>>>>>> a6bac7c2
+    ), Symbol("NONE"))).toMap
     //val arcLabelByTokenPair: Map[Set[Int], Symbol] = rows.map(row => (Set(
     //  row(0).toInt,
     //  row(breadcrumbPos).toInt
-    //), Symbol("NONE"))).toMap
-<<<<<<< HEAD
-=======
-    val arcLabelByTokenPair: Map[Set[Int], Symbol] = rows.map(row => (Set(
-      row(0).toInt,
-      row(breadcrumbPos).toInt
-    ), Symbol(row(arcLabelPos).toUpperCase))).toMap
->>>>>>> a6bac7c2
+    //), Symbol(row(arcLabelPos).toUpperCase))).toMap
     val arcLabels: Vector[Set[(Int, Symbol)]] = for {
       (neighborSet, i) <- neighbors.zipWithIndex
     } yield for {
