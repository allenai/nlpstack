package org.allenai.nlpstack.parse.poly.polyparser

<<<<<<< HEAD
import java.io.{ File, PrintWriter }
import org.allenai.common.json._
import org.allenai.nlpstack.parse.poly.core._
import org.allenai.nlpstack.parse.poly.fsm.{ Sculpture, MarbleBlock }
import spray.json._
=======
import org.allenai.nlpstack.core.PostaggedToken
import org.allenai.nlpstack.core.{ Token => NLPStackToken }
import org.allenai.nlpstack.core.Tokenizer
import org.allenai.nlpstack.parse.poly.core._
import org.allenai.nlpstack.parse.poly.fsm.{ Sculpture, MarbleBlock }
import org.allenai.nlpstack.postag.defaultPostagger

import reming.DefaultJsonProtocol._

import java.io.{ File, PrintWriter }
>>>>>>> dd14ca29

import scala.annotation.tailrec
import scala.io.Source
<<<<<<< HEAD
import spray.json.DefaultJsonProtocol._

/** Generic interface for the label assigned to a parse arc. */
trait ArcLabel {
  def toSymbol: Symbol
}

/** Indicates that a given arc has no assigned label. */
case object NoArcLabel extends ArcLabel {
  private val noLabel = 'NONE

  override def toSymbol: Symbol = noLabel

  override def toString: String = noLabel.name
}

/** A simple symbolic label for an arc in a parse tree.
  *
  * Used when an arc label can be expressed by an atomic string with no nested structure.
  *
  * @param sym the symbol representation of the arc label
  */
case class SingleSymbolArcLabel(sym: Symbol) extends ArcLabel {
  override def toSymbol: Symbol = sym

  override def toString: String = sym.name
}

object ArcLabel {

  /** Boilerplate code to serialize an ArcLabel to JSON using Spray.
    *
    * NOTE: If a subclass has a field named `type`, this will fail to serialize.
    *
    * NOTE: IF YOU INHERIT FROM ArcLabel, THEN YOU MUST MODIFY THESE SUBROUTINES
    * IN ORDER TO CORRECTLY EMPLOY JSON SERIALIZATION FOR YOUR NEW SUBCLASS.
    */
  implicit object ArcLabelJsonFormat extends RootJsonFormat[ArcLabel] {

    implicit val singleSymbolFormat =
      jsonFormat1(SingleSymbolArcLabel.apply).pack("type" -> "SingleSymbolArcLabel")
    implicit val dependencyParsingArcLabelFormat =
      jsonFormat2(DependencyParsingArcLabel.apply).pack("type" -> "DependencyParsingArcLabel")

    def write(transform: ArcLabel): JsValue = transform match {
      case NoArcLabel => JsString("NoArcLabel")
      case ss: SingleSymbolArcLabel => ss.toJson
      case dp: DependencyParsingArcLabel => dp.toJson
    }

    def read(value: JsValue): ArcLabel = value match {
      case JsString(typeid) => typeid match {
        case "NoArcLabel" => NoArcLabel
        case x => deserializationError(s"Invalid identifier for TokenTransform: $x")
      }
      case jsObj: JsObject => jsObj.unpackWith(
        singleSymbolFormat,
        dependencyParsingArcLabelFormat
      )
      case _ => deserializationError("Unexpected JsValue type. Must be JsString or JsObject.")
    }
  }
}
=======
>>>>>>> dd14ca29

/** A PolytreeParse is a polytree-structured dependency parse. A polytree is a directed graph
  * whose undirected structure is a tree. The nodes of this graph will correspond to an indexed
  * sequence of tokens (think the words from a sentence), whose zeroth element is a reserved
  * 'nexus' token which does not correspond to a word in the original sentence. The nexus must be
  * one of the roots of the directed graph (i.e. it cannot be the child of any node).
  *
  * Since the undirected structure is a tree, every node (other than the nexus) has a unique
  * neighbor which is one step closer to the nexus than itself (this may be the nexus itself).
  * This neighbor is referred to as the node's 'breadcrumb'.
  *
  * It has four major fields:
  * - `tokens` is a vector of Token objects (in the order that they appear in the associated
  * sentence). The zeroth element is assumed to be the nexus.
  * - `breadcrumb` tells you the unique neighbor that is closer to the nexus in the
  * undirected tree (this can be the nexus itself); for instance, if breadcrumb(5) = 3,
  * then token 3 is one step closer to the nexus from token 5. The breadcrumb of the nexus
  * should be -1.
  * - `children` tells you the set of children of a node in the polytree; for instance, if
  * children(5) = Set(3,6,7), then token 5 has three children: tokens 3, 6, and 7
  * - `arclabels` tells you the labeled neighbors of a node in the undirected tree; for instance,
  * if arclabels(5) = Set((4, 'det), (7, 'amod)), then token 5 has two neighbors, reached with
  * arcs labeled 'det and 'amod (the labels are scala Symbol objects)
  *
  * @param sentence the parsed sentence (the zeroth token of which should be the nexus)
  * @param breadcrumb the breadcrumb of each token (see above definition)
  * @param children the set of children of each token in the polytree
  * @param arclabels the set of labeled neighbors of each token in the undirected tree
  */
case class PolytreeParse(
    sentence: Sentence,
    breadcrumb: Vector[Int],
    children: Vector[Set[Int]],
    arclabels: Vector[Set[(Int, ArcLabel)]]
) extends MarbleBlock with Sculpture {

  require(breadcrumb(0) == -1)
  require(sentence.size == breadcrumb.size)
  require(sentence.size == children.size)
  require(sentence.size == arclabels.size)

  override def marbleBlock: MarbleBlock = sentence

  @transient
  val tokens: Seq[Token] = sentence.tokens

  /** Return the set of gretels for a particular token.
    *
    * Definition: if x is the breadcrumb of y, then y is a gretel of x.
    *
    * @param token the token (index) for which we want to identify the gretels
    * @return the gretels of the specified token
    */
  def getGretels(token: Int): Set[Int] = {
    gretels.getOrElse(token, Vector[Int]()).toSet
  }

  /** If x is the breadcrumb of y, then y is a gretel of x. */
  @transient lazy val gretels: Map[Int, Vector[Int]] = breadcrumb.zipWithIndex groupBy
    { _._1 } mapValues { x => x map { _._2 } }

  def getParents: Map[Int, Seq[Int]] = {
    (for {
      (x, y) <- children.zipWithIndex
      z <- x
    } yield (z, y)) groupBy (_._1) mapValues { x => (x map { _._2 }).toSeq.sorted }
  }

  /** Maps a set of token indices (the set should contain exactly two elements) to the label
    * of the arc that connects them (regardless of directionality).
    */
  @transient
  val arcLabelByEndNodes: Map[Set[Int], ArcLabel] = {
    (for {
      (labeledNeighbors, node1) <- arclabels.zipWithIndex
      (node2, label) <- labeledNeighbors
    } yield Set(node1, node2) -> label).toMap
  }

  /** Maps each token index to the arclabel between itself and its breadcrumb. */
  @transient
  lazy val breadcrumbArcLabel: Vector[ArcLabel] = {
    SingleSymbolArcLabel('NEXUS) +: (breadcrumb.zipWithIndex.tail map {
      case (crumb, index) =>
        arcLabelByEndNodes(Set(crumb, index))
    })
  }

  /** The "families" of the parse tree. The kth element of this sequence is the family of the
    * kth token.
    *
    * The family of a token is defined as the neighborhood consisting of itself, followed its
    * directed children (in order of their appearance in the tokens field).
    */
  @transient lazy val families: Seq[Neighborhood] = {
    Range(0, tokens.size) map { tokIndex =>
      Neighborhood(tokIndex +: children(tokIndex).toSeq.sorted)
    }
  }

  /** Returns a token as a human-interpretable string.
    *
    * @param tokenIndex the token we want to look at
    * @return a human-interpretable string that describes the token
    */
  def printToken(tokenIndex: Int): String = {
    s"${tokens(tokenIndex).word.name}" +
      s"[${tokens(tokenIndex).getDeterministicProperty('cpos).name}]"
  }

  /** Returns a token's "family" as a human-interpretable string.
    *
    * @param tokenIndex the token whose family we want to look at
    * @return a human-interpretable string describe the token's family
    */
  def printFamily(tokenIndex: Int): String = {
    (families.lift(tokenIndex) map { family =>
      require(family.tokens.size >= 1, s"Empty family at position $tokenIndex")
      val parent = family.tokens(0)
      val children = family.tokens.tail
      val childrenStr = (children map {
        case child =>
          val label = arcLabelByEndNodes(Set(parent, child))
          s"${label}:${printToken(child)}"
      }).mkString(" ")
      s"${printToken(parent)} -> $childrenStr"
    }).getOrElse("")
  }

  @transient
  lazy val siblings: Vector[Set[Int]] = {
    breadcrumb.zipWithIndex map {
      case (node, nodeIndex) =>
        gretels(node).toSet - nodeIndex
    }
  }

  /** Returns whether the two argument token indices have a connecting arc (regardless of
    * directionality) in the polytree.
    *
    * @param tokenIndex1 the first token index
    * @param tokenIndex2 the second token index
    * @return true iff the argument token indices have a connecting arc in the polytree
    */
  def areNeighbors(tokenIndex1: Int, tokenIndex2: Int): Boolean = {
    // because the underlying structure is a tree (and thus there is a single path between any
    // two nodes, including the nexus), two nodes are connected iff one of them is the
    // other's breadcrumb
    (breadcrumb(tokenIndex1) == tokenIndex2) || (breadcrumb(tokenIndex2) == tokenIndex1)
  }

  /** Returns the sequence of breadcrumbs en route to the nexus from the argument node. This
    * sequence is in order of proximity to the nexus (i.e. the node's breadcrumb is the
    * final element of the list, and the nexus is the first element of the list).
    *
    * @param tokenIndex the node of interest
    * @param soFar recursively constructed return value (for use by tail recursion)
    * @return the sequence of breadcrumbs en route from the nexus to the argument node
    */
  @tailrec
  private def getPath(tokenIndex: Int, soFar: Seq[Int] = Seq()): Seq[Int] = {
    breadcrumb(tokenIndex) match {
      case -1 => soFar
      case crumb => getPath(crumb, crumb +: soFar)
    }
  }

  /** The nth element of this vector is the "path" of the nth node (see getPath()). */
  @transient
  lazy val paths: Vector[Seq[Int]] = {
    Range(0, breadcrumb.size).toVector map (getPath(_))
  }

  @transient
  lazy val depthFirstPreorder: Iterable[Int] = depthFirstPreorderHelper(0)

  private def depthFirstPreorderHelper(root: Int): Iterable[Int] = {
    val gretelOrders = gretels.getOrElse(root, Vector()) map { gretelIndex =>
      depthFirstPreorderHelper(gretelIndex)
    }
    root +: gretelOrders.flatten
  }

  @transient
  lazy val asConllX: String = {
    val lines: Vector[String] = breadcrumb.zipWithIndex.tail map {
      case indexedCrumb => {
        val crumb: Int = indexedCrumb._1
        val index: Int = indexedCrumb._2
        List(index, tokens(index).word.name, "_",
          tokens(index).getDeterministicProperty('cpos) match {
            case Token.propertyNotFound => "_"
            case x => x.name
          },
          tokens(index).getDeterministicProperty('pos) match {
            case Token.propertyNotFound => "_"
            case x => x.name
          },
          "_", crumb,
          arcLabelByEndNodes(Set(crumb, index)),
          "_", "_").mkString("\t")
      }
    }
    lines.mkString("\n")
  }

  /** Converts the dependency parse into a constituency parse (i.e. a tree for which the leaves,
    * rather than the entire node set, are labeled with the words of a sentence).
    *
    * It does so by making each node sprout a child. This child is labeled with its parent's
    * word. Then its parent is relabeled with the label of the arc leading to its breadcrumb.
    */
  @transient lazy val asConstituencyParse: PositionTree = {
    val allNodes: IndexedSeq[DirectedGraphNode] = {
      val internalNodes: Seq[DirectedGraphNode] = Range(1, breadcrumb.size) map { index =>
        DirectedGraphNode(Map(
          ConstituencyParse.constituencyLabelName -> breadcrumbArcLabel(index).toString
        ))
      }
      val leafNodes: Seq[DirectedGraphNode] = Range(1, breadcrumb.size) map { index =>
        DirectedGraphNode(Map(
          ConstituencyParse.wordLabelName -> sentence.tokens(index).word.name,
          ConstituencyParse.constituencyLabelName -> ConstituencyParse.headLabel
        ))
      }
      val nexusNode: DirectedGraphNode =
        DirectedGraphNode(Map(ConstituencyParse.constituencyLabelName ->
          ConstituencyParse.nexusLabel))
      nexusNode +:
        ((internalNodes zip leafNodes) flatMap { case (x, y) => List(x, y) }).toIndexedSeq
    }
    val allEdges: IndexedSeq[Seq[DirectedGraphEdge]] = {
      val internalEdges: Seq[DirectedGraphEdge] = Range(1, breadcrumb.size) map { index =>
        DirectedGraphEdge(
          math.max(0, (2 * breadcrumb(index)) - 1),
          (2 * index) - 1, Map()
        )
      }
      val leafEdges: Seq[DirectedGraphEdge] = Range(1, breadcrumb.size) map { index =>
        DirectedGraphEdge(
          (2 * index) - 1,
          2 * index, Map()
        )
      }
      val edgeMap = (internalEdges ++ leafEdges) groupBy { edge => edge.from }
      Range(0, allNodes.size) map { nodeIndex =>
        (edgeMap.getOrElse(nodeIndex, Seq()) sortBy { edge => edge.to })
      }
    }
    val digraph = DirectedGraph(allNodes, allEdges)
    val rootNode = digraph.getOutgoingEdges(0).head.to
    digraph.toPositionTree(rootNode)
  }

  /*
  @transient
  lazy val relativeCposMap: Map[Int, ((Boolean, Symbol), Int)] = {
    relativeCposMapHelper(depthFirstPreorder, Map())
  }

  @tailrec
  private def relativeCposMapHelper(
    nodesToProcess: Iterable[Int],
    result: Map[Int, ((Boolean, Symbol), Int)]
  ): Map[Int, ((Boolean, Symbol), Int)] = {

    nodesToProcess.headOption match {
      case None => result
      case Some(nodeIndex) =>
        val myGretels: Vector[Int] = gretels.getOrElse(nodeIndex, Vector[Int]())
        val myGretelLabels = myGretels map { gretel =>
          (gretel < nodeIndex, tokens(gretel).getDeterministicProperty('cpos))
        }
        val myGretelLabelFreq = myGretelLabels.zipWithIndex map {
          case (gretelLabel, index) =>
            myGretelLabels.take(index).count(_ == gretelLabel)
        }
        relativeCposMapHelper(
          nodesToProcess.tail,
          result ++ (myGretels zip (myGretelLabels zip myGretelLabelFreq)).toMap
        )
    }
  }
  */

  override def toString: String = {
    (Range(0, tokens.size) map { tokenIndex => printFamily(tokenIndex) }).mkString(" ")
  }

}
object PolytreeParse {

  def fromFile(filename: String, fileFormat: PolytreeParseFileFormat): Iterator[PolytreeParse] = {
    fileFormat match {
      case conllx: ConllX => fromConllX(filename, conllx.useGoldPOSTags, conllx.makePoly)
      case x => throw new ClassCastException(
        s"File format $x is not supported by PolytreeParse.fromFile"
      )
    }
  }

  /** Creates an Iterator over PolytreeParse objects from a CoNLL-X format file, which is a tab-
    * separated format with one line per sentence word, and 10 fields per line, like this:
    *
    * 1 The _ DET DT _ 2 DET _ _
    * 2 cat _ NOUN NN _ 3 NSUBJ _ _
    * 3 sat _ VERB VBD _ 0 ROOT _ _
    * 4 by _ PREP IN _ 3 PREP _ _
    * 5 me _ NOUN PRN _ 4 POBJ _ _
    * 6 . _ PUNC . _ 3 . _ _
    *
    * The ten fields are (sentence position, word, lemma, coarse POS tag, fine POS tag, IGNORED,
    * breadcrumb position, arc label, IGNORED, IGNORED). If a field is not specified, then a
    * single underscore is inserted.
    *
    * Different parse trees within the same file are separated by a single blank line.
    *
    * @param filename the CoNLL-X file containing the dependency parses
    * @param useGoldPosTags if true, then use the (fine) POS tags contained in the file (otherwise,
    * use an automatic tagger)
    * @return an Iterator over dependency parses contained in the argument file
    */
  def fromConllX(filename: String, useGoldPosTags: Boolean,
    makePoly: Boolean): Iterator[PolytreeParse] = {

    val rawIter =
      fromConllHelper(Source.fromFile(filename).getLines, useGoldPosTags = useGoldPosTags)
    if (makePoly) {
      rawIter map { x => PolytreeParse.arcInverterStanford(x) }
    } else {
      rawIter
    }
  }

  /** Iterates over parses and writes each parse to the specified file (in Conll-X format).
    *
    * @param outputFilename where to direct the parses
    * @param parses the parse objects to iterate over
    */
  def writeParsesAsConllX(
    outputFilename: String,
    parses: Iterator[Option[PolytreeParse]]
  ): Unit = {

    val writer = new PrintWriter(new File(outputFilename))
    try {
      parses foreach { optParse =>
        optParse match {
          case Some(parse) => writer.println(parse.asConllX + "\n")
          case None => writer.println("FAIL\n")
        }
      }
    } finally {
      writer.close()
    }
  }

  private def fromConllHelper(
    fileLines: Iterator[String],
    useGoldPosTags: Boolean
  ): Iterator[PolytreeParse] = {

    // Groups the lines of the file by parse (parses are identified via a blank line
    // in the file).
    def groupby[T](iter: Iterator[T])(startsGroup: T => Boolean): Iterator[Iterator[T]] =
      new Iterator[Iterator[T]] {
        val base = iter.buffered
        var prev: Iterator[T] = Iterator.empty
        override def hasNext = base.hasNext
        override def next() = {
          // Exhaust previous iterator; take* and drop* do NOT always work!!  (Jira SI-5002?)
          while (prev.hasNext) prev.next()
          prev = Iterator(base.next()) ++ new Iterator[T] {
            var hasMore = true
            override def hasNext = {
              hasMore = hasMore && base.hasNext && !startsGroup(base.head)
              hasMore
            }
            override def next() = if (hasNext) base.next() else Iterator.empty.next()
          }
          prev
        }
      }
    groupby(fileLines)(_.isEmpty) map { lineIterator =>
      constructFromConllString(lineIterator, useGoldPosTags)
    }
  }

  private def constructFromConllString(
    conllLines: Iterator[String],
    useGoldPosTags: Boolean
  ): PolytreeParse = {
    val rows: List[Array[String]] = (for {
      line <- conllLines filter { _.nonEmpty }
    } yield {
      line.split("\t")
    }).toList

    // For the following, note that each row has 10 elements. The relevant elements are:
    // - row(0) is the word position (in the sentence)
    // - row(1) is the word
    // - row(3) is the coarse POS tag
    // - row(4) is the fine POS tag
    // - row(6) is the breadcrumb
    // - row(7) is the arc label (for the unique arc between the word and its breadcrumb)
    val iCoarsePos = 3
    val iFinePos = 4
    val sentence =
      Sentence(
        (NexusToken +: (rows map { row =>
        Token(
          Symbol(row(1)),
          Token.createProperties(
            row(1),
            goldCpos =
              // if there's a gold fine POS tag, use that to create the coarse POS tag
              // otherwise, use the coarse POS tag, if available
              if (useGoldPosTags && row(iFinePos) != "_") {
                WordClusters.ptbToUniversalPosTag.get(row(iFinePos))
              } else if (useGoldPosTags && row(iCoarsePos) != "_") {
                Some(row(iCoarsePos))
              } else {
                None
              }
          )
        )
      })).toVector
      )
    val breadcrumbPos: Int = 6
    val arcLabelPos: Int = 7
    val breadcrumb: Vector[Int] = (-1 +: rows.map(row => row(breadcrumbPos).toInt)).toVector
    val childMap: Map[Int, Set[Int]] = ((breadcrumb.zipWithIndex.tail groupBy { _._1 })
      map { case (key, value) => (key, (value map { _._2 }).toSet) })
    val children: Vector[Set[Int]] = ((0 to (sentence.tokens.size - 1)) map { x =>
      childMap.getOrElse(x, Set())
    }).toVector
    val neighbors: Vector[Set[Int]] = ((0 to (sentence.tokens.size - 1)) map { i =>
      childMap.getOrElse(i, Set()) + breadcrumb(i)
    }).toVector
    val arcLabelByTokenPair: Map[Set[Int], ArcLabel] = rows.map(row => (Set(
      row(0).toInt,
      row(breadcrumbPos).toInt
    ), SingleSymbolArcLabel(Symbol(row(arcLabelPos).toUpperCase)))).toMap
    val arcLabels: Vector[Set[(Int, ArcLabel)]] = for {
      (neighborSet, i) <- neighbors.zipWithIndex
    } yield for {
      neighbor <- neighborSet
      if neighbor >= 0
    } yield (neighbor, arcLabelByTokenPair(Set(i, neighbor)))
    PolytreeParse(sentence, breadcrumb, children, arcLabels)
  }

  /** Returns an iterator that iterates over all of the words (as strings) that exist in
    * the argument parses, in order.
    *
    * Note that if a particular word appears multiple times in the parses, it will also appear
    * an equivalent number of times in the returned iterator.
    *
    * @param parses the parses we want to extract words from
    * @return an iterator over all words that appear in the argument parses (in order)
    */
  def extractWordsFromParses(parses: Iterator[PolytreeParse]): Iterator[String] = {
    for {
      parse: PolytreeParse <- parses
      token: Token <- parse.tokens
    } yield token.word.name
  }

  val arcInverterStanford = new ArcInverter(Set('ADVCL, 'ADVMOD, 'AMOD, 'APPOS,
    'AUX, 'AUXPASS, 'CC, 'CONJ, 'DET, 'DISCOURSE, 'GOESWITH, 'MARK, 'MWE, 'NEG,
    'NPADVMOD, 'NN, 'NUM, 'NUMBER, 'POSS, 'POSSESSIVE, 'PRECONJ, 'PREDET,
    'PREP, 'PRT, 'PUNCT, 'QUANTMOD, 'RCMOD, 'TMOD, 'VMOD) map SingleSymbolArcLabel.apply)

  implicit val jsFormat = jsonFormat4(PolytreeParse.apply)
}<|MERGE_RESOLUTION|>--- conflicted
+++ resolved
@@ -1,12 +1,5 @@
 package org.allenai.nlpstack.parse.poly.polyparser
 
-<<<<<<< HEAD
-import java.io.{ File, PrintWriter }
-import org.allenai.common.json._
-import org.allenai.nlpstack.parse.poly.core._
-import org.allenai.nlpstack.parse.poly.fsm.{ Sculpture, MarbleBlock }
-import spray.json._
-=======
 import org.allenai.nlpstack.core.PostaggedToken
 import org.allenai.nlpstack.core.{ Token => NLPStackToken }
 import org.allenai.nlpstack.core.Tokenizer
@@ -17,12 +10,9 @@
 import reming.DefaultJsonProtocol._
 
 import java.io.{ File, PrintWriter }
->>>>>>> dd14ca29
 
 import scala.annotation.tailrec
 import scala.io.Source
-<<<<<<< HEAD
-import spray.json.DefaultJsonProtocol._
 
 /** Generic interface for the label assigned to a parse arc. */
 trait ArcLabel {
@@ -52,41 +42,16 @@
 
 object ArcLabel {
 
-  /** Boilerplate code to serialize an ArcLabel to JSON using Spray.
-    *
-    * NOTE: If a subclass has a field named `type`, this will fail to serialize.
-    *
-    * NOTE: IF YOU INHERIT FROM ArcLabel, THEN YOU MUST MODIFY THESE SUBROUTINES
-    * IN ORDER TO CORRECTLY EMPLOY JSON SERIALIZATION FOR YOUR NEW SUBCLASS.
-    */
-  implicit object ArcLabelJsonFormat extends RootJsonFormat[ArcLabel] {
-
-    implicit val singleSymbolFormat =
-      jsonFormat1(SingleSymbolArcLabel.apply).pack("type" -> "SingleSymbolArcLabel")
-    implicit val dependencyParsingArcLabelFormat =
-      jsonFormat2(DependencyParsingArcLabel.apply).pack("type" -> "DependencyParsingArcLabel")
-
-    def write(transform: ArcLabel): JsValue = transform match {
-      case NoArcLabel => JsString("NoArcLabel")
-      case ss: SingleSymbolArcLabel => ss.toJson
-      case dp: DependencyParsingArcLabel => dp.toJson
-    }
-
-    def read(value: JsValue): ArcLabel = value match {
-      case JsString(typeid) => typeid match {
-        case "NoArcLabel" => NoArcLabel
-        case x => deserializationError(s"Invalid identifier for TokenTransform: $x")
-      }
-      case jsObj: JsObject => jsObj.unpackWith(
-        singleSymbolFormat,
-        dependencyParsingArcLabelFormat
-      )
-      case _ => deserializationError("Unexpected JsValue type. Must be JsString or JsObject.")
-    }
-  }
+  private implicit val noArcLabelFormat = jsonFormat0(() => NoArcLabel)
+  private implicit val singleSymbolFormat = jsonFormat1(SingleSymbolArcLabel.apply)
+  private implicit val dpArcLabelFormat = jsonFormat2(DependencyParsingArcLabel.apply)
+
+  implicit val arcLabelJsonFormat = parentFormat[ArcLabel](
+    childFormat[NoArcLabel.type, ArcLabel],
+    childFormat[SingleSymbolArcLabel, ArcLabel],
+    childFormat[DependencyParsingArcLabel, ArcLabel]
+  )
 }
-=======
->>>>>>> dd14ca29
 
 /** A PolytreeParse is a polytree-structured dependency parse. A polytree is a directed graph
   * whose undirected structure is a tree. The nodes of this graph will correspond to an indexed
