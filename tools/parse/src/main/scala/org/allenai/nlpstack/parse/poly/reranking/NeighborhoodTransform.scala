--- conflicted
+++ resolved
@@ -16,60 +16,6 @@
 trait NeighborhoodTransform extends ((PolytreeParse, Neighborhood) => Seq[FeatureName])
 
 object NeighborhoodTransform {
-<<<<<<< HEAD
-
-  /** Boilerplate code to serialize an EventTransform to JSON using Spray.
-    *
-    * NOTE: If a subclass has a field named `type`, this will fail to serialize.
-    *
-    * NOTE: IF YOU INHERIT FROM EventTransform, THEN YOU MUST MODIFY THESE SUBROUTINES
-    * IN ORDER TO CORRECTLY EMPLOY JSON SERIALIZATION FOR YOUR NEW SUBCLASS.
-    */
-  implicit object NeighborhoodTransformJsonFormat extends RootJsonFormat[NeighborhoodTransform] {
-
-    implicit val propertyNhTransformFormat =
-      jsonFormat1(PropertyNhTransform.apply).pack("type" -> "PropertyNhTransform")
-    implicit val suffixNeighborhoodTransformFormat =
-      jsonFormat1(SuffixNhTransform.apply).pack("type" -> "SuffixNeighborhoodTransform")
-    implicit val keywordNeighborhoodTransformFormat =
-      jsonFormat1(KeywordNhTransform.apply).pack("type" -> "KeywordNeighborhoodTransform")
-    implicit val verbnetTransformFormat =
-      jsonFormat1(VerbnetTransform.apply).pack("type" -> "VerbnetTransform")
-   implicit val googleNgramTransformFormat =
-      jsonFormat1(GoogleUnigramTransform.apply).pack("type" -> "GoogleUnigramTransform")
-
-    def write(feature: NeighborhoodTransform): JsValue = feature match {
-      case ArclabelNhTransform => JsString("ArcLabelNeighborhoodTransform")
-      case DirectionNhTransform => JsString("DirectionNeighborhoodTransform")
-      case CardinalityNhTransform => JsString("CardinalityNhTransform")
-      case propertyNhTransform: PropertyNhTransform =>
-        propertyNhTransform.toJson
-      case suffixNeighborhoodTransform: SuffixNhTransform =>
-        suffixNeighborhoodTransform.toJson
-      case keywordNeighborhoodTransform: KeywordNhTransform =>
-        keywordNeighborhoodTransform.toJson
-      case verbnetTransform: VerbnetTransform =>
-        verbnetTransform.toJson
-      case googleUnigramTransform: GoogleUnigramTransform =>
-        googleUnigramTransform.toJson
-    }
-
-    def read(value: JsValue): NeighborhoodTransform = value match {
-      case JsString(typeid) => typeid match {
-        case "ArcLabelNeighborhoodTransform" => ArclabelNhTransform
-        case "DirectionNeighborhoodTransform" => DirectionNhTransform
-        case "CardinalityNhTransform" => CardinalityNhTransform
-        case x => deserializationError(s"Invalid identifier for NeighborhoodExtractor: $x")
-      }
-      case jsObj: JsObject => jsObj.unpackWith(
-        propertyNhTransformFormat,
-        suffixNeighborhoodTransformFormat, keywordNeighborhoodTransformFormat,
-        verbnetTransformFormat
-      )
-      case _ => deserializationError("Unexpected JsValue type. Must be JsString.")
-    }
-  }
-=======
   private implicit val arclabelNhTransformJsonFormat = jsonFormat0(() => ArclabelNhTransform)
   private implicit val directionNhTransform = jsonFormat0(() => DirectionNhTransform)
   private implicit val cardinalityNhTransform = jsonFormat0(() => CardinalityNhTransform)
@@ -77,6 +23,7 @@
   private implicit val suffixNeighborhoodTransformFormat = jsonFormat1(SuffixNhTransform.apply)
   private implicit val keywordNeighborhoodTransformFormat = jsonFormat1(KeywordNhTransform.apply)
   private implicit val verbnetTransformFormat = jsonFormat1(VerbnetTransform.apply)
+  private implicit val googleUnigramTransformFormat = jsonFormat1(GoogleUnigramTransform.apply)
 
   implicit val neighborhoodTransformJsonFormat = parentFormat[NeighborhoodTransform](
     childFormat[ArclabelNhTransform.type, NeighborhoodTransform],
@@ -85,9 +32,9 @@
     childFormat[PropertyNhTransform, NeighborhoodTransform],
     childFormat[SuffixNhTransform, NeighborhoodTransform],
     childFormat[KeywordNhTransform, NeighborhoodTransform],
-    childFormat[VerbnetTransform, NeighborhoodTransform]
+    childFormat[VerbnetTransform, NeighborhoodTransform],
+    childFormat[GoogleUnigramTransform, NeighborhoodTransform]
   )
->>>>>>> daca5d61
 }
 
 /** Maps the tokens of a neighborhood to a particular property in their token's property map.
@@ -147,11 +94,7 @@
 /** Creates a feature per frame for all verbnet frames corresponding to the tokens
   * in the input neighborhood.
   *
-<<<<<<< HEAD
   * @param verbnet the Verbnet utility object to query
-=======
-  * @param verbnet the verbnet resource
->>>>>>> daca5d61
   */
 case class VerbnetTransform(verbnet: Verbnet)
     extends NeighborhoodTransform {
@@ -185,23 +128,22 @@
       val postaggedToken =
         new PostaggedToken(token.getDeterministicProperty('pos), token.word.name, tokIx)
       val depLabelFreqMap = GoogleUnigram.getDepLabelNormalizedDistribution(
-            postaggedToken, googleNgram.ngramMap, googleNgram.frequencyCutoff)
+        postaggedToken, googleNgram.ngramMap, googleNgram.frequencyCutoff
+      )
       // Create feature for each dependency label based on the normalized frequency
       // bucket it lies in.
       for {
-        (depLabel, normalizedFrequency) <- depLabelFreqMap
+        depLabel <- depLabelFreqMap.keySet
       } yield {
+        val normalizedFrequency = depLabelFreqMap(depLabel)
         val symbolForCurrentDepLabel = Symbol(depLabel)
         if (normalizedFrequency <= 0.25) {
           FeatureName(Seq('depLabelFreq1to25, symbolForCurrentDepLabel))
-        }
-        else if (normalizedFrequency <= 0.5) {
+        } else if (normalizedFrequency <= 0.5) {
           FeatureName(Seq('depLabelFreq26to50, symbolForCurrentDepLabel))
-        }
-        else if (normalizedFrequency <= 0.75) {
+        } else if (normalizedFrequency <= 0.75) {
           FeatureName(Seq('depLabelFreq51to75, symbolForCurrentDepLabel))
-        }
-        else {
+        } else {
           FeatureName(Seq('depLavelFreq76to100, symbolForCurrentDepLabel))
         }
       }
