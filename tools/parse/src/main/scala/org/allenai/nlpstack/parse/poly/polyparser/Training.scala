--- conflicted
+++ resolved
@@ -84,34 +84,23 @@
       case _ => Seq.empty[BrownClusters]
     }
 
-<<<<<<< HEAD
-    val verbnetClassMap: Map[Symbol, Set[Symbol]] = config.verbnetConfigPath match {
-      case Some(polyparserConfigPathVal) => VerbnetUtil.getVerbnetClassMap(polyparserConfigPathVal)
-      case _ => Map.empty[Symbol, Set[Symbol]]
-    }
-    val taggers: Seq[SentenceTransform] =
-      Seq(FactorieSentenceTagger, StanfordSentenceTagger, LexicalPropertiesTagger,
-=======
-    var taggers: Seq[SentenceTransform] =
-      Seq(FactorieSentenceTagger, LexicalPropertiesTagger,
->>>>>>> c4f32c1a
-        BrownClustersTagger(clusters))
-
-    for {
+    val maybeVerbnetTagger: Option[VerbnetTagger] = for {
       taggersConfig <- taggersConfigOption
       verbnetConfig <- taggersConfig.get[Config]("verbnet")
       groupName <- verbnetConfig.get[String]("group")
       artifactName <- verbnetConfig.get[String]("name")
       version <- verbnetConfig.get[Int]("version")
-    } {
+    } yield {
       val verbnetPath: java.nio.file.Path = Datastore.directoryPath(
         groupName,
         artifactName,
         version
       )
-      val verbnet = new Verbnet(verbnetPath)
-      taggers :+= VerbnetTagger(verbnet)
+      VerbnetTagger(new Verbnet(verbnetPath))
     }
+    val taggers: Seq[SentenceTransform] =
+      Seq(FactorieSentenceTagger, LexicalPropertiesTagger,
+        BrownClustersTagger(clusters), maybeVerbnetTagger).flatten
 
     val transitionSystemFactory: TransitionSystemFactory =
       ArcEagerTransitionSystemFactory(taggers)
