--- conflicted
+++ resolved
@@ -7,19 +7,12 @@
 import scopt.OptionParser
 
 private case class ParserTrainingConfig(
-<<<<<<< HEAD
-  clustersPath: String = "",
-  trainingPath: String = "",
-  outputPath: String = "", testPath: String = "", dataSource: String = ""
-=======
-  baseModelPath: String = "",
   clustersPath: Option[String] = None,
-  polyparserConfigPath: Option[String] = None,
+  verbnetConfigPath: Option[String] = None,
   trainingPath: String = "",
   outputPath: String = "",
   testPath: String = "",
   dataSource: String = ""
->>>>>>> 2b34513f
 )
 
 object Training {
@@ -48,7 +41,7 @@
         { (x, c) => c.copy(clustersPath = Some(x)) } text ("the path to the Brown cluster files " +
           "(in Liang format, comma-separated filenames)")
       opt[String]('v', "verbnet") valueName ("<file>") action
-        { (x, c) => c.copy(polyparserConfigPath = Some(x)) } text ("the path to a config file" +
+        { (x, c) => c.copy(verbnetConfigPath = Some(x)) } text ("the path to a config file" +
           "containing datastore location info to access Verbnet resource.")
       opt[String]('o', "output") required () valueName ("<file>") action
         { (x, c) => c.copy(outputPath = x) } text ("where to direct the output files")
@@ -80,19 +73,14 @@
       case _ => Seq.empty[BrownClusters]
     }
 
-    val verbnetClassMap: Map[Symbol, Set[Symbol]] = config.polyparserConfigPath match {
+    val verbnetClassMap: Map[Symbol, Set[Symbol]] = config.verbnetConfigPath match {
       case Some(polyparserConfigPathVal) => VerbnetUtil.getVerbnetClassMap(polyparserConfigPathVal)
       case _ => Map.empty[Symbol, Set[Symbol]]
     }
-<<<<<<< HEAD
     val taggers: Seq[SentenceTransform] =
       Seq(FactorieSentenceTagger, LexicalPropertiesTagger, BrownClustersTagger(clusters))
     val transitionSystemFactory: TransitionSystemFactory =
       ArcEagerTransitionSystemFactory(taggers)
-=======
-    val transitionSystem: TransitionSystem =
-      ArcEagerTransitionSystem(clusters, verbnetClassMap)
->>>>>>> 2b34513f
 
     println("Training parser.")
     val classifierTrainer: ProbabilisticClassifierTrainer =
