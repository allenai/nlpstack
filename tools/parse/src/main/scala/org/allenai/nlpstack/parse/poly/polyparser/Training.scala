package org.allenai.nlpstack.parse.poly.polyparser

import org.allenai.nlpstack.parse.poly.decisiontree._
import org.allenai.nlpstack.parse.poly.fsm._
import org.allenai.nlpstack.parse.poly.ml.BrownClusters
import scopt.OptionParser

private case class ParserTrainingConfig(baseModelPath: String = "", clustersPath: String = "",
  trainingPath: String = "",
  outputPath: String = "", testPath: String = "", dataSource: String = "")

object Training {

  /** Command-line executable for training a parser from CoNLL-format training data.
    *
    * Usage: Training [options]
    *
    * -t <file> | --train <file>
    * the path to the training file (in ConllX format)
    * -o <file> | --output <file>
    * where to direct the output files
    * -x <file> | --test <file>
    * the path to the test file (in ConllX format)
    * -d <file> | --datasource <file>
    * the location of the data ('datastore','local')
    *
    * @param args command-line arguments (specified above)
    */
  def main(args: Array[String]) {
    val optionParser = new OptionParser[ParserTrainingConfig]("Trainer") {
      opt[String]('b', "base") valueName ("<file>") action
        { (x, c) => c.copy(baseModelPath = x) } text ("an optional base model file to adapt")
      opt[String]('t', "train") required () valueName ("<file>") action
        { (x, c) => c.copy(trainingPath = x) } text ("the path to the training files " +
          "(in ConllX format, comma-separated filenames)")
      opt[String]('c', "clusters") valueName ("<file>") action
        { (x, c) => c.copy(clustersPath = x) } text ("the path to the Brown cluster files " +
          "(in Liang format, comma-separated filenames)")
      opt[String]('o', "output") required () valueName ("<file>") action
        { (x, c) => c.copy(outputPath = x) } text ("where to direct the output files")
      opt[String]('x', "test") required () valueName ("<file>") action
        { (x, c) => c.copy(testPath = x) } text ("the path to the test file (in ConllX format)")
      opt[String]('d', "datasource") required () valueName ("<file>") action
        { (x, c) => c.copy(dataSource = x) } text ("the location of the data " +
          "('datastore','local')") validate { x =>
            if (Set("datastore", "local").contains(x)) {
              success
            } else {
              failure("unsupported input format")
            }
          }
    }
    val config: ParserTrainingConfig = optionParser.parse(args, ParserTrainingConfig()).get

    val trainingSource: PolytreeParseSource =
      MultiPolytreeParseSource(config.trainingPath.split(",") map { path =>
        InMemoryPolytreeParseSource.getParseSource(
          path,
          ConllX(true), config.dataSource
        )
      })

    val clusters: Seq[BrownClusters] = {
      if (config.clustersPath != "") {
        config.clustersPath.split(",") map { path =>
          BrownClusters.fromLiangFormat(path)
        }
      } else {
        Seq[BrownClusters]()
      }
    }

    println("Determining task identifier.")
    val transitionSystem: TransitionSystem =
      ArcEagerTransitionSystem(ArcEagerTransitionSystem.defaultFeature, clusters)
    //val taskIdentifier: TaskIdentifier = TaskConjunctionIdentifier(List(), None)
    val taskIdentifier: TaskIdentifier = ApplicabilitySignatureIdentifier

    val baseCostFunction: Option[StateCostFunction] =
      (config.baseModelPath match {
        case "" => None
        case _ => Some(TransitionParser.load(config.baseModelPath))
      }) map { parser =>
        parser match {
          case rerankingParser: RerankingTransitionParser =>
            rerankingParser.baseParser.baseParser.costFunction
        }
      }

    println("Training parser.")
    //val classifierTrainer: ProbabilisticClassifierTrainer = new DecisionTreeTrainer(0.3)
    val trainingVectorSource = new GoldParseTrainingVectorSource(trainingSource, taskIdentifier,
      transitionSystem, baseCostFunction)
<<<<<<< HEAD
    val classifierTrainer: ProbabilisticClassifierTrainer =
      new PerceptronTrainer(15, FSMTrainingVectorSource.collectTransitions(trainingVectorSource).size)
    //  new OneVersusAllTrainer(new RandomForestTrainer(0, 10, 100))
=======
    (trainingVectorSource.getVectorIterator) map { x => x.featureVector } foreach println
>>>>>>> acc5aba1
    val parsingCostFunction: StateCostFunction = {
      val trainer =
        new DTCostFunctionTrainer(classifierTrainer, taskIdentifier, transitionSystem,
          trainingVectorSource, baseCostFunction)
      trainer.costFunction
    }

    println("Saving models.")
    val parsingNbestSize = 5
    val parserConfig = ParserConfiguration(
      parsingCostFunction,
      BaseCostRerankingFunction, parsingNbestSize
    )
    val parser = RerankingTransitionParser(parserConfig)
    TransitionParser.save(parser, config.outputPath)

    ParseFile.fullParseEvaluation(parser, config.testPath, ConllX(true),
      config.dataSource, ParseFile.defaultOracleNbest)
  }
}<|MERGE_RESOLUTION|>--- conflicted
+++ resolved
@@ -91,13 +91,9 @@
     //val classifierTrainer: ProbabilisticClassifierTrainer = new DecisionTreeTrainer(0.3)
     val trainingVectorSource = new GoldParseTrainingVectorSource(trainingSource, taskIdentifier,
       transitionSystem, baseCostFunction)
-<<<<<<< HEAD
     val classifierTrainer: ProbabilisticClassifierTrainer =
       new PerceptronTrainer(15, FSMTrainingVectorSource.collectTransitions(trainingVectorSource).size)
     //  new OneVersusAllTrainer(new RandomForestTrainer(0, 10, 100))
-=======
-    (trainingVectorSource.getVectorIterator) map { x => x.featureVector } foreach println
->>>>>>> acc5aba1
     val parsingCostFunction: StateCostFunction = {
       val trainer =
         new DTCostFunctionTrainer(classifierTrainer, taskIdentifier, transitionSystem,
