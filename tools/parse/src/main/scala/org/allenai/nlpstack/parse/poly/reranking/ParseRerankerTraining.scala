--- conflicted
+++ resolved
@@ -81,12 +81,6 @@
     val feature = defaultParseNodeFeature(verbnetTransformOption)
     val rerankingFunctionTrainer = RerankingFunctionTrainer(feature)
 
-<<<<<<< HEAD
-    //val nbestSource: ParsePoolSource = InMemoryParsePoolSource(FileBasedParsePoolSource(clArgs.nbestFilenames).poolIterator)
-=======
-    val nbestSource: ParsePoolSource =
-      InMemoryParsePoolSource(FileBasedParsePoolSource(clArgs.nbestFilenames).poolIterator)
->>>>>>> dd14ca29
     val goldParseSource = InMemoryPolytreeParseSource.getParseSource(
       clArgs.goldParseFilename,
       ConllX(true, makePoly = true), clArgs.dataSource
