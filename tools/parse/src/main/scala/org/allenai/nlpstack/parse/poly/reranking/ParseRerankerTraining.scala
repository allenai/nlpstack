--- conflicted
+++ resolved
@@ -69,9 +69,8 @@
     val clArgs: PRTCommandLine =
       optionParser.parse(args, PRTCommandLine()).get
 
-<<<<<<< HEAD
     println("Creating reranker.")
-=======
+
     // Read in taggers config file if specified. This will contain config info necessary to
     // initialize the required feature taggers (currently contais only Verbnet config).
     val taggersConfigOption =
@@ -89,59 +88,19 @@
         artifactName,
         version
       )
-      ("verbnet", VerbnetTransform(new Verbnet(verbnetPath)))
-    }
-
+      ("verbnet", VerbnetTransform(new Verbnet(verbnetPath.toString)))
+    }
+    val feature = defaultParseNodeFeature(verbnetTransformOption)
+    val rerankingFunctionTrainer = RerankingFunctionTrainer(feature)
     println("Creating training vectors.")
->>>>>>> f7cc5892
+
     val nbestSource: ParsePoolSource = FileBasedParsePoolSource(clArgs.nbestFilenames)
     val goldParseSource = InMemoryPolytreeParseSource.getParseSource(
       clArgs.goldParseFilename,
       ConllX(true, makePoly = true), clArgs.dataSource
     )
-<<<<<<< HEAD
-    val (rerankingFunction, classifier) = trainRerankingFunction(goldParseSource, nbestSource)
-=======
-    val feature = new ParseNodeFeatureUnion(Seq(
-      TransformedNeighborhoodFeature(Seq(
-        ("children", AllChildrenExtractor)
-      ), Seq(
-        ("card", CardinalityNhTransform)
-      )),
-      TransformedNeighborhoodFeature(Seq(
-        ("self", SelfExtractor),
-        ("parent", EachParentExtractor),
-        ("child", EachChildExtractor),
-        ("parent1", SpecificParentExtractor(0)),
-        ("parent2", SpecificParentExtractor(1)),
-        ("parent3", SpecificParentExtractor(2)),
-        ("parent4", SpecificParentExtractor(3)),
-        ("child1", SpecificChildExtractor(0)),
-        ("child2", SpecificChildExtractor(1)),
-        ("child3", SpecificChildExtractor(2)),
-        ("child4", SpecificChildExtractor(3)),
-        ("child5", SpecificChildExtractor(4))
-      ), Seq(
-        ("cpos", PropertyNhTransform('cpos)),
-        ("suffix", SuffixNhTransform(WordClusters.suffixes.toSeq map { _.name })),
-        ("keyword", KeywordNhTransform(WordClusters.stopWords.toSeq map { _.name }))
-      ) ++ verbnetTransformOption),
-      TransformedNeighborhoodFeature(Seq(
-        ("parent1", SelfAndSpecificParentExtractor(0)),
-        ("parent2", SelfAndSpecificParentExtractor(1)),
-        ("parent3", SelfAndSpecificParentExtractor(2)),
-        ("parent4", SelfAndSpecificParentExtractor(3)),
-        ("child1", SelfAndSpecificChildExtractor(0)),
-        ("child2", SelfAndSpecificChildExtractor(1)),
-        ("child3", SelfAndSpecificChildExtractor(2)),
-        ("child4", SelfAndSpecificChildExtractor(3)),
-        ("child5", SelfAndSpecificChildExtractor(4))
-      ), Seq(
-        ("alabel", ArclabelNhTransform),
-        ("direction", DirectionNhTransform)
-      ))
-    ))
->>>>>>> f7cc5892
+    val (rerankingFunction: RerankingFunction, classifier) =
+      rerankingFunctionTrainer.trainRerankingFunction(goldParseSource, nbestSource)
 
     println("Evaluating test vectors.")
     val otherGoldParseSource = InMemoryPolytreeParseSource.getParseSource(
@@ -150,10 +109,14 @@
     )
     val otherNbestSource: ParsePoolSource = FileBasedParsePoolSource(clArgs.otherNbestFilename)
     val testData =
-      createTrainingData(otherGoldParseSource, otherNbestSource, defaultParseNodeFeature)
+      createTrainingData(otherGoldParseSource, otherNbestSource, feature)
     testData.labeledVectors foreach { x => println(x) }
     evaluate(testData, classifier)
 
+    println("Saving reranking function.")
+    RerankingFunction.save(rerankingFunction, clArgs.rerankerFilename)
+
+    /*
     println("Reranking.")
     val reranker: Reranker = new Reranker(rerankingFunction)
     val candidateParses =
@@ -170,6 +133,7 @@
       PathAccuracy(true, true), PathAccuracy(false, false), PathAccuracy(true, false))
     stats foreach { stat => stat.reset() }
     ParseEvaluator.evaluate(candidateParses, otherGoldParseSource.parseIterator, stats)
+    */
 
     /*
     val parser: TransitionParser = TransitionParser.load(clArgs.parserFilename)
@@ -186,7 +150,7 @@
     */
   }
 
-  val defaultParseNodeFeature = new ParseNodeFeatureUnion(Seq(
+  def defaultParseNodeFeature(verbnetTransformOption: Option[(String, VerbnetTransform)]) = new ParseNodeFeatureUnion(Seq(
     TransformedNeighborhoodFeature(Seq(
       ("children", AllChildrenExtractor)
     ), Seq(
@@ -209,7 +173,7 @@
       ("cpos", PropertyNhTransform('cpos)),
       ("suffix", SuffixNhTransform(WordClusters.suffixes.toSeq map { _.name })),
       ("keyword", KeywordNhTransform(WordClusters.stopWords.toSeq map { _.name }))
-    )),
+    ) ++ verbnetTransformOption),
     TransformedNeighborhoodFeature(Seq(
       ("parent1", SelfAndSpecificParentExtractor(0)),
       ("parent2", SelfAndSpecificParentExtractor(1)),
@@ -225,23 +189,6 @@
       ("direction", DirectionNhTransform)
     ))
   ))
-
-  def trainRerankingFunction(
-    goldParseSource: PolytreeParseSource,
-    nbestSource: ParsePoolSource
-  ): (RerankingFunction, WrapperClassifier) = {
-
-    println("Creating training vectors.")
-    val trainingData = createTrainingData(goldParseSource, nbestSource, defaultParseNodeFeature)
-    println("Training classifier.")
-    val trainer = new WrapperClassifierTrainer(
-      new RandomForestTrainer(0, 5, 50, EntropyGainMetric(0))
-    )
-    val classifier: WrapperClassifier = trainer(trainingData)
-    println("Evaluating classifier.")
-    evaluate(trainingData, classifier)
-    (WeirdParseNodeRerankingFunction(classifier, defaultParseNodeFeature, 0.3), classifier)
-  }
 
   def createTrainingData(goldParseSource: PolytreeParseSource, parsePools: ParsePoolSource,
     feature: ParseNodeFeature): TrainingData = {
@@ -296,6 +243,27 @@
   }
 }
 
+case class RerankingFunctionTrainer(parseNodeFeature: ParseNodeFeature) {
+
+  def trainRerankingFunction(
+    goldParseSource: PolytreeParseSource,
+    nbestSource: ParsePoolSource
+  ): (RerankingFunction, WrapperClassifier) = {
+
+    println("Creating training vectors.")
+    val trainingData = ParseRerankerTraining.createTrainingData(goldParseSource, nbestSource, parseNodeFeature)
+    println("Training classifier.")
+    val trainer = new WrapperClassifierTrainer(
+      new RandomForestTrainer(0, 5, 50, EntropyGainMetric(0))
+    )
+    val classifier: WrapperClassifier = trainer(trainingData)
+    println("Evaluating classifier.")
+    ParseRerankerTraining.evaluate(trainingData, classifier)
+    (WeirdParseNodeRerankingFunction(classifier, parseNodeFeature, 0.3), classifier)
+  }
+
+}
+
 /** This reranking function attempts to rerank parses based on how many "weird" nodes they have,
   * according to a "weirdness" classifier.
   *
