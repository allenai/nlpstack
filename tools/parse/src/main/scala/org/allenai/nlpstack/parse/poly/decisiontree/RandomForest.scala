package org.allenai.nlpstack.parse.poly.decisiontree

import spray.json.DefaultJsonProtocol._

/** A RandomForest is a collection of decision trees. Each decision tree gets a single vote
  * about the outcome. The outcome distribution is the normalized histogram of the votes.
  *
  * @param allOutcomes the collection of possible outcomes
  * @param decisionTrees the collection of decision trees
  */
case class RandomForest(allOutcomes: Seq[Int], decisionTrees: Seq[DecisionTree])
    extends ProbabilisticClassifier {

  require(decisionTrees.nonEmpty, "Cannot initialize a RandomForest with zero decision trees")

  /** Each decision gets a single vote about the outcome. The produced distribution is the
    * normalized histogram of the votes.
    *
    * @param featureVector feature vector to find outcome distribution for
    * @return a probability distribution over outcomes
    */
  override def outcomeDistribution(featureVector: FeatureVector): Map[Int, Double] = {
    val outcomeHistogram = decisionTrees map { decisionTree =>
      decisionTree.classify(featureVector)
    } groupBy { x => x } mapValues { v => v.size }
    RandomForest.normalizeHistogram(outcomeHistogram)
  }

  /** An experimental weighted version of the above .outcomeDistribution method.
    *
    * @param featureVector feature vector to find outcome distribution for
    * @return a probability distribution over outcomes
    */
  def outcomeDistributionAlternate(featureVector: FeatureVector): Map[Int, Double] = {
    val summedOutcomeHistograms: Map[Int, Int] = decisionTrees flatMap { decisionTree =>
      decisionTree.outcomeHistogram(featureVector).toSeq
    } groupBy { case (x, y) => x } mapValues { case x => x map { _._2 } } mapValues { _.sum }
    RandomForest.normalizeHistogram(summedOutcomeHistograms)
  }

  /** The set of all features found in at least one decision tree of the collection. */
  override def allFeatures: Set[Int] = {
    (decisionTrees map { _.allFeatures }) reduce { (x, y) => x ++ y }
  }

  @transient lazy val decisionRules: Seq[(Seq[(Int, Int)], Double)] = {
    (decisionTrees flatMap { decisionTree =>
      decisionTree.decisionPaths zip (decisionTree.distribution map { x => x(1) })
    }).toSet.toSeq
  }
}

object RandomForest {
  implicit val rfFormat = jsonFormat2(RandomForest.apply)

  /** Normalizes a histogram into a probability distribution.
    *
    * @param histogram maps each (integral valued) outcome to its count
    * @return the normalized histogram
    */
  def normalizeHistogram(histogram: Map[Int, Int]): Map[Int, Double] = {
    val normalizer: Double = histogram.values.sum
    require(normalizer > 0d)
    histogram mapValues { _ / normalizer }
  }
}

/** A RandomForestTrainer trains a RandomForest from a set of feature vectors.
  *
  * @param validationPercentage percentage of feature vectors to hold out for decision tree
  * validation
  * @param numDecisionTrees desired number of decision trees in the forest
  * @param featuresExaminedPerNode during decision tree induction, desired number of randomly
  * selected features to consider at each node
  */
class RandomForestTrainer(validationPercentage: Double, numDecisionTrees: Int,
  featuresExaminedPerNode: Int, useBagging: Boolean = false)
    extends ProbabilisticClassifierTrainer {

  /** Induces a RandomForest from a set of feature vectors.
    *
    * @param data a set of feature vectors to use for training
    * @return the induced random forest
    */
  override def apply(data: FeatureVectors): ProbabilisticClassifier = {

    val dtTrainer = new DecisionTreeTrainer(validationPercentage, featuresExaminedPerNode)
    val result = RandomForest(
      data.allOutcomes,
      Range(0, numDecisionTrees) flatMap { _ =>
        val trainingData = useBagging match {
          case true => data.getBag
          case false => data
        }
        dtTrainer(trainingData) match {
          case dt: DecisionTree => Some(dt)
          case _ => None
        }
      }
    )
<<<<<<< HEAD
    println("Done training random forest")
=======
    println("Completed random forest training.")
>>>>>>> a6bac7c2
    result
  }
}<|MERGE_RESOLUTION|>--- conflicted
+++ resolved
@@ -98,11 +98,7 @@
         }
       }
     )
-<<<<<<< HEAD
-    println("Done training random forest")
-=======
     println("Completed random forest training.")
->>>>>>> a6bac7c2
     result
   }
 }