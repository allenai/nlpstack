package org.allenai.nlpstack.postag

import org.allenai.nlpstack.tokenize.{ Tokenizer, Token, defaultTokenizer }

import cc.factorie.app.nlp.pos.OntonotesForwardPosTagger
import cc.factorie.app.nlp._

/** This is thread-safe. The only thing we call on OntonotesForwardPosTagger is
  * predict(), and predict() is threadsafe. I don't know about the other methods
  * on OntonotesForwardPosTagger.
  */
class FactoriePostagger extends Postagger {
  private val tagger = OntonotesForwardPosTagger

  override def postagTokenized(tokens: Seq[Token]): Seq[PostaggedToken] = {
    // translate the tokens into a Factorie document
<<<<<<< HEAD
    val factorieDoc = new Document(Token.rebuildString(tokens))
=======
    val factorieDoc = new Document(Tokenizer.originalText(tokens))
>>>>>>> 9af4e3b5
    val factorieTokens = tokens.map(
      t => new cc.factorie.app.nlp.Token(factorieDoc, t.offset, t.offset + t.string.length))

    tagger.predict(factorieTokens) // modifies factoryTokens

    for (token <- factorieTokens)
      yield PostaggedToken(tagger.tokenAnnotationString(token), token.string, token.stringStart)
  }
}

object FactoriePostaggerMain extends PostaggerMain {
  override val tokenizer = defaultTokenizer
  override val postagger = new FactoriePostagger()
}<|MERGE_RESOLUTION|>--- conflicted
+++ resolved
@@ -14,11 +14,7 @@
 
   override def postagTokenized(tokens: Seq[Token]): Seq[PostaggedToken] = {
     // translate the tokens into a Factorie document
-<<<<<<< HEAD
-    val factorieDoc = new Document(Token.rebuildString(tokens))
-=======
     val factorieDoc = new Document(Tokenizer.originalText(tokens))
->>>>>>> 9af4e3b5
     val factorieTokens = tokens.map(
       t => new cc.factorie.app.nlp.Token(factorieDoc, t.offset, t.offset + t.string.length))
 
